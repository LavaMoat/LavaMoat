--- conflicted
+++ resolved
@@ -35,13 +35,7 @@
       keyrings: [],
       identities: {},
     })
-<<<<<<< HEAD
-    this.ethStore = opts.ethStore
     this.encryptor = opts.encryptor || encryptor
-=======
-    this.accountTracker = opts.accountTracker
-    this.encryptor = encryptor
->>>>>>> f128240e
     this.keyrings = []
     this.getNetwork = opts.getNetwork
   }
