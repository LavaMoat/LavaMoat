const ObservableStore = require('obs-store')
const extend = require('xtend')
const log = require('loglevel')

// every ten minutes
const POLLING_INTERVAL = 600000

class CurrencyController {

  /**
   * Controller responsible for managing data associated with the currently selected currency.
   *
   * @typedef {Object} CurrencyController
   * @param {object} opts Overrides the defaults for the initial state of this.store
   * @property {array} opts.initState  initializes the the state of the CurrencyController. Can contain an
   * currentCurrency, conversionRate and conversionDate properties
   * @property {string} currentCurrency A 2-4 character shorthand that describes a specific currency, currently
   * selected by the user
   * @property {number} conversionRate The conversion rate from ETH to the selected currency.
   * @property {string} conversionDate The date at which the conversion rate was set. Expressed in in milliseconds
   * since midnight of January 1, 1970
   * @property {number} conversionInterval The id of the interval created by the scheduleConversionInterval method.
   * Used to clear an existing interval on subsequent calls of that method.
   * @property {string} nativeCurrency The ticker/symbol of the native chain currency
   *
   */
  constructor (opts = {}) {
    const initState = extend({
      currentCurrency: 'usd',
      conversionRate: 0,
      conversionDate: 'N/A',
      nativeCurrency: 'ETH',
    }, opts.initState)
    this.store = new ObservableStore(initState)
  }

  //
  // PUBLIC METHODS
  //

  /**
   * A getter for the nativeCurrency property
   *
   * @returns {string} A 2-4 character shorthand that describes the specific currency
   *
   */
  getNativeCurrency () {
    return this.store.getState().nativeCurrency
  }

  /**
   * A setter for the nativeCurrency property
   *
   * @param {string} nativeCurrency The new currency to set as the nativeCurrency in the store
   *
   */
  setNativeCurrency (nativeCurrency) {
    this.store.updateState({
      nativeCurrency,
      ticker: nativeCurrency,
    })
  }

  /**
   * A getter for the currentCurrency property
   *
   * @returns {string} A 2-4 character shorthand that describes a specific currency, currently selected by the user
   *
   */
  getCurrentCurrency () {
    return this.store.getState().currentCurrency
  }

  /**
   * A setter for the currentCurrency property
   *
   * @param {string} currentCurrency The new currency to set as the currentCurrency in the store
   *
   */
  setCurrentCurrency (currentCurrency) {
    this.store.updateState({ currentCurrency })
  }

  /**
   * A getter for the conversionRate property
   *
   * @returns {string} The conversion rate from ETH to the selected currency.
   *
   */
  getConversionRate () {
    return this.store.getState().conversionRate
  }

  /**
   * A setter for the conversionRate property
   *
   * @param {number} conversionRate The new rate to set as the conversionRate in the store
   *
   */
  setConversionRate (conversionRate) {
    this.store.updateState({ conversionRate })
  }

  /**
   * A getter for the conversionDate property
   *
   * @returns {string} The date at which the conversion rate was set. Expressed in milliseconds since midnight of
   * January 1, 1970
   *
   */
  getConversionDate () {
    return this.store.getState().conversionDate
  }

  /**
   * A setter for the conversionDate property
   *
   * @param {number} conversionDate The date, expressed in milliseconds since midnight of January 1, 1970, that the
   * conversionRate was set
   *
   */
  setConversionDate (conversionDate) {
    this.store.updateState({ conversionDate })
  }

  /**
   * Updates the conversionRate and conversionDate properties associated with the currentCurrency. Updated info is
   * fetched from an external API
   *
   */
  async updateConversionRate () {
    let currentCurrency, nativeCurrency
    try {
      currentCurrency = this.getCurrentCurrency()
      nativeCurrency = this.getNativeCurrency()
      // select api
      let apiUrl
      if (nativeCurrency === 'ETH') {
        // ETH
        apiUrl = `https://api.infura.io/v1/ticker/eth${currentCurrency.toLowerCase()}`
      } else {
        // ETC
        apiUrl = `https://min-api.cryptocompare.com/data/price?fsym=${nativeCurrency.toUpperCase()}&tsyms=${currentCurrency.toUpperCase()}`
      }
      // attempt request
      let response
      try {
        response = await fetch(apiUrl)
      } catch (err) {
        log.error(new Error(`CurrencyController - Failed to request currency from Infura:\n${err.stack}`))
        return
      }
      // parse response
      let rawResponse
      let parsedResponse
      try {
        rawResponse = await response.text()
        parsedResponse = JSON.parse(rawResponse)
      } catch (err) {
        log.error(new Error(`CurrencyController - Failed to parse response "${rawResponse}"`))
        return
      }
<<<<<<< HEAD
      // set exhcange rate
=======
      // set conversion rate
>>>>>>> ad009a46
      if (nativeCurrency === 'ETH') {
        // ETH
        this.setConversionRate(Number(parsedResponse.bid))
        this.setConversionDate(Number(parsedResponse.timestamp))
      } else {
        // ETC
        if (parsedResponse[currentCurrency.toUpperCase()]) {
          this.setConversionRate(Number(parsedResponse[currentCurrency.toUpperCase()]))
          this.setConversionDate(parseInt((new Date()).getTime() / 1000))
        } else {
          this.setConversionRate(0)
          this.setConversionDate('N/A')
        }
      }
    } catch (err) {
      // reset current conversion rate
      this.setConversionRate(0)
      this.setConversionDate('N/A')
      // throw error
      log.error(new Error(`CurrencyController - Failed to query rate for currency "${currentCurrency}":\n${err.stack}`))
      return
    }
  }

  /**
   * Creates a new poll, using setInterval, to periodically call updateConversionRate. The id of the interval is
   * stored at the controller's conversionInterval property. If it is called and such an id already exists, the
   * previous interval is clear and a new one is created.
   *
   */
  scheduleConversionInterval () {
    if (this.conversionInterval) {
      clearInterval(this.conversionInterval)
    }
    this.conversionInterval = setInterval(() => {
      this.updateConversionRate()
    }, POLLING_INTERVAL)
  }
}

module.exports = CurrencyController<|MERGE_RESOLUTION|>--- conflicted
+++ resolved
@@ -139,7 +139,7 @@
         // ETH
         apiUrl = `https://api.infura.io/v1/ticker/eth${currentCurrency.toLowerCase()}`
       } else {
-        // ETC
+       // ETC
         apiUrl = `https://min-api.cryptocompare.com/data/price?fsym=${nativeCurrency.toUpperCase()}&tsyms=${currentCurrency.toUpperCase()}`
       }
       // attempt request
@@ -160,11 +160,7 @@
         log.error(new Error(`CurrencyController - Failed to parse response "${rawResponse}"`))
         return
       }
-<<<<<<< HEAD
-      // set exhcange rate
-=======
       // set conversion rate
->>>>>>> ad009a46
       if (nativeCurrency === 'ETH') {
         // ETH
         this.setConversionRate(Number(parsedResponse.bid))
@@ -181,6 +177,7 @@
       }
     } catch (err) {
       // reset current conversion rate
+      log.warn(`MetaMask - Failed to query currency conversion:`, nativeCurrency, currentCurrency, err)
       this.setConversionRate(0)
       this.setConversionDate('N/A')
       // throw error
