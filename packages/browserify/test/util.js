const { runInNewContext } = require('vm')
const browserify = require('browserify')
const pify = require('pify')
const { promises: fs } = require('fs')
const path = require('path')
const watchify = require('watchify')
const lavamoatPlugin = require('../src/index')
const { verifySourceMaps } = require('./sourcemaps')
const { createScenarioFromScaffold, prepareScenarioOnDisk, evaluateWithSourceUrl, createHookedConsole } = require('lavamoat-core/test/util.js')
const util = require('util')
const tmp = require('tmp-promise')
const { spawnSync } = require('child_process')
const execFile = util.promisify(require('child_process').execFile)
const limitConcurrency = require('throat')(1)

const localLavaMoatDeps = {
  lavapack: '@lavamoat/lavapack',
  browserify: 'lavamoat-browserify',
  node: 'lavamoat',
  core: 'lavamoat-core',
}

module.exports = {
  createBundleFromEntry,
  createWatchifyBundler,
  evalBundle,
  runScenario,
  createBundleForScenario,
  autoConfigForScenario,
  runBrowserify,
  bundleAsync,
  prepareBrowserifyScenarioOnDisk,
  createBrowserifyScenarioFromScaffold
}

async function copyFolder(from, to, opts = {skip: []}) {
  await fs.mkdir(to, { recursive: true })
  const elements = await fs.readdir(from)
  for (const element of elements) {
    if (opts.skip.includes(element)) {
      continue
    }
    const f = path.join(from, element), t = path.join(to, element)
    const stat = await fs.lstat(f)
    if (stat.isFile()) {
      await fs.copyFile(f, t)
    } else {
      await copyFolder(f, t, opts)
    }
  }
}

function overrideDepsWithLocalPackages(projectDir) {
  for (const [dirName, name] of Object.entries(localLavaMoatDeps)) {
    const src = path.resolve(__dirname, '..', '..', dirName)
    spawnSync('yarn', ['unlink', name], { cwd: projectDir })
    const res = spawnSync('yarn', ['link'], { cwd: src })
    if (res.status !== 0) {
      const err = res.stderr.toString()
      console.error({
        dirName,
        name,
        err,
        out: res.stdout.toString(),
        status: res.status,
      })
      throw new Error(err)
    }
  }
  const res = spawnSync('yarn', ['link', ...Object.values(localLavaMoatDeps)], { cwd: projectDir })
  if (res.status !== 0) {
    const err = res.stderr.toString()
    console.error({
      err,
      out: res.stdout.toString(),
      status: res.status,
    })
    throw new Error(err)
  }
}

async function createBundleFromEntry (path, pluginOpts = {}) {
  pluginOpts.policy = pluginOpts.policy || { resources: {} }
  const bifyOpts = Object.assign({
    // inline sourcemaps
    debug: true,
  }, lavamoatPlugin.args)
  const bundler = browserify([], bifyOpts)
  bundler.add(path)
  bundler.plugin(lavamoatPlugin, pluginOpts)
  return bundleAsync(bundler)
}

async function autoConfigForScenario ({ scenario }) {
  const copiedScenario = {...scenario, opts: {...scenario.opts, writeAutoPolicy: true }}
  const { policyDir } = await createBundleForScenario({ scenario: copiedScenario })
  const fullPath = path.join(policyDir, 'policy.json')
  const policy = await fs.readFile(fullPath, 'utf8')
  return JSON.parse(policy)
}

async function bundleAsync (bundler) {
  const src = await pify(cb => bundler.bundle(cb))()
  return src.toString()
}

function createWatchifyBundler (pluginOpts) {
  const bundler = browserify([], {
    debug: true,
    cache: {},
    packageCache: {},
    plugin: [
      // poll option is needed to ensure the 'update' event is properly fired after the config override file changes. Without it, the firing behavior is unpredictable due to filesystem watch not always detecting the change.
      [watchify, { poll: true }],
      // add lavamoat after watchify
      [lavamoatPlugin, pluginOpts],
    ]
  })
  return bundler
}

function evalBundle (bundle, context) {
  const newContext = Object.assign({}, context)
  // ensure the context has a reference to the global (for node versions without globalThis)
  newContext.global = newContext
  // since you cant currently mutate the true globalThis from inside a compartment,
  // we provide a testResult object to be decorated by the test bundle
  newContext.testResult = {}
  // perform eval
  runInNewContext(bundle, newContext)
  // pull out test result value from context (not always used)
  return newContext.testResult
}

async function runBrowserify ({
  scenario,
  bundleWithPrecompiledModules = true,
}) {
<<<<<<< HEAD
  if (additionalOpts?.scuttleGlobalThis?.exceptions) {
    // toString regexps if there's any
    for (let i = 0; i < additionalOpts.scuttleGlobalThis.exceptions.length; i++) {
      additionalOpts.scuttleGlobalThis.exceptions[i] = String(additionalOpts.scuttleGlobalThis.exceptions[i])
=======
  if (scenario?.opts?.scuttleGlobalThisExceptions) {
    // toString regexps if there's any
    for (let i = 0; i < scenario.opts.scuttleGlobalThisExceptions.length; i++) {
      scenario.opts.scuttleGlobalThisExceptions[i] = String(scenario.opts.scuttleGlobalThisExceptions[i])
>>>>>>> d5de5d5d
    }
  }
  const lavamoatParams = {
    entries: scenario.entries,
    opts: {
      bundleWithPrecompiledModules,
      ...scenario.opts,
    },
    policy: scenario.config,
    policyOverride: scenario.configOverride,
  }
  const args = [JSON.stringify(lavamoatParams)]
  const browserifyPath = path.join(scenario.dir, 'runBrowserify.js')
  const output = await execFile(browserifyPath, args, {
    cwd: scenario.dir,
    env: {
      ...process.env,
      PLUGIN_PATH: path.join(__dirname, '..', 'src', 'index.js'),
    },
    maxBuffer: 8192 * 10000,
  })
  return { output }
}

// const limited = require('throat')(2)

async function prepareBrowserifyScenarioOnDisk ({ scenario }) {
  const { path: projectDir } = await tmp.dir()
  scenario.dir = projectDir
  console.warn(`created test project directory at "${projectDir}"`)
  const depsToInstall = ['browserify@^17', 'lavamoat-browserify']
  let runBrowserifyPath = `${__dirname}/fixtures/runBrowserify.js`
  if (scenario.type === 'factor') {
    depsToInstall.push(
      'through2@^3',
      'vinyl-buffer@^1',
      'bify-package-factor@^1',
    )
    runBrowserifyPath = `${__dirname}/fixtures/runBrowserifyBundleFactor.js`
  }
  // yarn link workspace dependencies
  overrideDepsWithLocalPackages(projectDir)
  // limit concurrency so that yarn v1 doesnt break its own cache
  const installDevDepsResult = await limitConcurrency(async function () {
    return spawnSync('yarn', ['add','--network-concurrency 1', '--prefer-offline', '-D', ...depsToInstall], { cwd: projectDir })
  })
  if (installDevDepsResult.status !== 0) {
    const msg = `Error while installing devDeps:\n${installDevDepsResult.stderr.toString()}\npackages: ${depsToInstall}`
    throw new Error(msg)
  }
  console.warn('installed browserify + lavamoat plugin')
  // copy scenario files
  // we copy files first so that we dont attempt to install the immaginary deps
  const { policyDir } = await prepareScenarioOnDisk({ scenario, projectDir, policyName: 'browserify' })
  // copy browserify build runner
  const paths = {
    normal: `${__dirname}/fixtures/runBrowserify.js`,
    factor: `${__dirname}/fixtures/runBrowserifyBundleFactor.js`
  }
  await fs.copyFile(runBrowserifyPath, path.join(projectDir, 'runBrowserify.js'))
  return { projectDir, policyDir }
}

async function createBundleForScenario ({
  scenario,
  bundleWithPrecompiledModules = true,
}) {
  let policy
  if (!scenario.dir) {
    const { projectDir, policyDir } = await prepareBrowserifyScenarioOnDisk({ scenario })
    scenario.dir = projectDir
    policy = policyDir
  } else {
    policy = path.join(scenario.dir, `/lavamoat/browserify/`)
  }

  const { output: { stdout: bundle, stderr } } = await runBrowserify({ scenario, bundleWithPrecompiledModules })
  if (stderr.length) {
    console.warn(stderr)
  }
  return { bundleForScenario: bundle, policyDir: policy }
}

async function runScenario ({
  scenario,
  bundle,
  runWithPrecompiledModules = true,
}) {
  if (!bundle) {
    const { bundleForScenario } = await createBundleForScenario({
      scenario,
      bundleWithPrecompiledModules: runWithPrecompiledModules,
    })
    bundle = bundleForScenario
    await fs.writeFile(path.join(scenario.dir, 'bundle.js'), bundle)
  }
  // dont validate factored bundles
  if (scenario.type !== 'factor') {
    await verifySourceMaps({ bundle })
  }
  const { hookedConsole, firstLogEventPromise } = createHookedConsole()
  Object.assign(scenario.context, { console: hookedConsole })
  evaluateWithSourceUrl('testBundle.js', bundle, scenario.context)
  const testResult = await firstLogEventPromise
  return testResult
}

function createBrowserifyScenarioFromScaffold (...args) {
  const scenario = createScenarioFromScaffold(...args)
  // ammend scenario to list browserify as a dependency
  const packageJsonFileObject = scenario.files['package.json']
  const packageJsonFileContentObj = JSON.parse(packageJsonFileObject.content)
  if (!packageJsonFileContentObj.devDependencies['browserify']) {
    packageJsonFileContentObj.devDependencies['browserify'] = '*'
  }
  packageJsonFileObject.content = JSON.stringify(packageJsonFileContentObj, null, 2)
  return scenario
}<|MERGE_RESOLUTION|>--- conflicted
+++ resolved
@@ -136,17 +136,11 @@
   scenario,
   bundleWithPrecompiledModules = true,
 }) {
-<<<<<<< HEAD
-  if (additionalOpts?.scuttleGlobalThis?.exceptions) {
+  const exceptions = scenario?.opts?.scuttleGlobalThis?.exceptions
+  if (exceptions) {
     // toString regexps if there's any
-    for (let i = 0; i < additionalOpts.scuttleGlobalThis.exceptions.length; i++) {
-      additionalOpts.scuttleGlobalThis.exceptions[i] = String(additionalOpts.scuttleGlobalThis.exceptions[i])
-=======
-  if (scenario?.opts?.scuttleGlobalThisExceptions) {
-    // toString regexps if there's any
-    for (let i = 0; i < scenario.opts.scuttleGlobalThisExceptions.length; i++) {
-      scenario.opts.scuttleGlobalThisExceptions[i] = String(scenario.opts.scuttleGlobalThisExceptions[i])
->>>>>>> d5de5d5d
+    for (let i = 0; i < exceptions.length; i++) {
+      exceptions[i] = String(exceptions[i])
     }
   }
   const lavamoatParams = {
