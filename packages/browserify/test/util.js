--- conflicted
+++ resolved
@@ -38,11 +38,7 @@
 }
 
 async function createBundleFromEntry (path, pluginOpts = {}) {
-<<<<<<< HEAD
-  pluginOpts.policy = pluginOpts.policy || {}
-=======
-  pluginOpts.config = pluginOpts.config || { resources: {} }
->>>>>>> c7997e07
+  pluginOpts.policy = pluginOpts.policy || { resources: {} }
   const bundler = browserify([], lavamoatPlugin.args)
   bundler.add(path)
   bundler.plugin(lavamoatPlugin, pluginOpts)
