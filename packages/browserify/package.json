{
  "name": "lavamoat-browserify",
<<<<<<< HEAD
  "version": "13.0.6",
=======
  "version": "13.0.7",
>>>>>>> f7bb5484
  "description": "browserify plugin for sandboxing dependencies with LavaMoat",
  "main": "src/index.js",
  "directories": {
    "lib": "lib",
    "test": "test"
  },
  "engines": {
    "node": ">10.15.1"
  },
  "dependencies": {
    "JSONStream": "^1.3.5",
    "clone": "^2.1.2",
    "combine-source-map": "^0.8.0",
    "concat-stream": "^2.0.0",
    "duplexify": "^4.1.1",
    "json-stable-stringify": "^1.0.1",
<<<<<<< HEAD
    "lavamoat-core": "^9.1.2",
=======
    "lavamoat-core": "^9.1.3",
>>>>>>> f7bb5484
    "merge-deep": "^3.0.2",
    "offset-sourcemap-lines": "^1.0.1",
    "pify": "^4.0.1",
    "readable-stream": "^3.6.0",
    "safe-buffer": "^5.1.2",
    "through2": "^3.0.0",
    "umd": "^3.0.3"
  },
  "devDependencies": {
    "bify-package-factor": "^1.0.7",
    "browserify": "^16.2.3",
    "convert-source-map": "^1.6.0",
    "from": "^0.1.7",
    "keccak": "^3.0.1",
    "pump": "^3.0.0",
    "source-map": "^0.7.3",
    "uglify-js": "^3.4.9",
    "vinyl-buffer": "^1.0.1",
    "watchify": "^3.11.1"
  },
  "scripts": {
    "test": "ava test/index.js --timeout=2m",
    "lint": "npm run lint:standard && npm run lint:deps",
    "lint:standard": "standard src/**/*.js test/**/*.js",
    "lint:fix": "standard src/**/*.js test/**/*.js --fix",
    "lint:deps": "depcheck",
    "build:ses": "(cd ./node_modules/ses && npm i && npm run build && cp ./dist/ses.umd.js ../../lib/)"
  },
  "author": "kumavis",
  "license": "MIT",
  "repository": "git+https://github.com/LavaMoat/lavamoat.git",
  "bugs": {
    "url": "https://github.com/LavaMoat/lavamoat/issues"
  },
  "homepage": "https://github.com/LavaMoat/lavamoat#readme",
  "standard": {
    "ignore": [
      "/src/sourcemaps.js",
      "/test/fixtures"
    ]
  }
}<|MERGE_RESOLUTION|>--- conflicted
+++ resolved
@@ -1,10 +1,6 @@
 {
   "name": "lavamoat-browserify",
-<<<<<<< HEAD
-  "version": "13.0.6",
-=======
   "version": "13.0.7",
->>>>>>> f7bb5484
   "description": "browserify plugin for sandboxing dependencies with LavaMoat",
   "main": "src/index.js",
   "directories": {
@@ -21,11 +17,7 @@
     "concat-stream": "^2.0.0",
     "duplexify": "^4.1.1",
     "json-stable-stringify": "^1.0.1",
-<<<<<<< HEAD
-    "lavamoat-core": "^9.1.2",
-=======
     "lavamoat-core": "^9.1.3",
->>>>>>> f7bb5484
     "merge-deep": "^3.0.2",
     "offset-sourcemap-lines": "^1.0.1",
     "pify": "^4.0.1",
