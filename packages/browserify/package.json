{
  "name": "lavamoat-browserify",
  "version": "14.1.0",
  "description": "browserify plugin for sandboxing dependencies with LavaMoat",
  "main": "src/index.js",
  "directories": {
    "lib": "lib",
    "test": "test"
  },
  "engines": {
    "node": ">10.15.1"
  },
  "dependencies": {
<<<<<<< HEAD
    "@lavamoat/aa": "^1.0.0",
    "@lavamoat/lavapack": "^2.0.3",
    "browser-resolve": "^2.0.0",
=======
    "@babel/code-frame": "^7.16.7",
    "@lavamoat/lavapack": "^2.0.3",
>>>>>>> a214428f
    "clone": "^2.1.2",
    "concat-stream": "^2.0.0",
    "convert-source-map": "^1.8.0",
    "duplexify": "^4.1.1",
    "json-stable-stringify": "^1.0.1",
    "lavamoat-core": "^11.0.0",
    "merge-deep": "^3.0.2",
    "pify": "^4.0.1",
    "readable-stream": "^3.6.0",
<<<<<<< HEAD
=======
    "source-map": "^0.7.3",
>>>>>>> a214428f
    "through2": "^3.0.0"
  },
  "devDependencies": {
    "@babel/code-frame": "^7.16.0",
    "bify-package-factor": "^1.0.7",
    "browserify": "^16.2.3",
    "eslint-plugin-ava": "^11.0.0",
    "eslint-plugin-standard": "^5.0.0",
    "from": "^0.1.7",
    "keccak": "^3.0.2",
    "pump": "^3.0.0",
    "source-map": "^0.7.3",
    "source-map-explorer": "^2.5.2",
    "sourcemap-validator": "^2.1.0",
    "tmp-promise": "^3.0.3",
    "vinyl-buffer": "^1.0.1",
    "watchify": "^3.11.1"
  },
  "scripts": {
    "test": "ava test/index.js --timeout=2m",
<<<<<<< HEAD
    "test:prep": "(cd './test/fixtures/secureBundling' && WRITE_AUTO_POLICY=1 ./run.sh)",
=======
    "test:prep": "(cd './test/fixtures/secureBundling' && lavamoat build.js --writeAutoPolicy)",
>>>>>>> a214428f
    "lint": "yarn lint:eslint && yarn lint:deps",
    "lint:eslint": "eslint \"src/**/*.js\" \"test/**/*.js\"",
    "lint:fix": "eslint src/**/*.js test/**/*.js --fix",
    "lint:deps": "depcheck",
<<<<<<< HEAD
    "build:ses": "(cd ./node_modules/ses && npm i && yarn build && cp ./dist/ses.umd.js ../../lib/)"
=======
    "build:ses": "(cd ./node_modules/ses && npm install && npm run build && cp ./dist/ses.umd.js ../../lib/)"
>>>>>>> a214428f
  },
  "author": "kumavis",
  "license": "MIT",
  "repository": "git+https://github.com/LavaMoat/lavamoat.git",
  "bugs": {
    "url": "https://github.com/LavaMoat/lavamoat/issues"
  },
  "homepage": "https://github.com/LavaMoat/lavamoat#readme"
}<|MERGE_RESOLUTION|>--- conflicted
+++ resolved
@@ -11,14 +11,10 @@
     "node": ">10.15.1"
   },
   "dependencies": {
-<<<<<<< HEAD
+    "@babel/code-frame": "^7.16.7",    
     "@lavamoat/aa": "^1.0.0",
     "@lavamoat/lavapack": "^2.0.3",
     "browser-resolve": "^2.0.0",
-=======
-    "@babel/code-frame": "^7.16.7",
-    "@lavamoat/lavapack": "^2.0.3",
->>>>>>> a214428f
     "clone": "^2.1.2",
     "concat-stream": "^2.0.0",
     "convert-source-map": "^1.8.0",
@@ -28,14 +24,10 @@
     "merge-deep": "^3.0.2",
     "pify": "^4.0.1",
     "readable-stream": "^3.6.0",
-<<<<<<< HEAD
-=======
     "source-map": "^0.7.3",
->>>>>>> a214428f
     "through2": "^3.0.0"
   },
   "devDependencies": {
-    "@babel/code-frame": "^7.16.0",
     "bify-package-factor": "^1.0.7",
     "browserify": "^16.2.3",
     "eslint-plugin-ava": "^11.0.0",
@@ -51,21 +43,13 @@
     "watchify": "^3.11.1"
   },
   "scripts": {
-    "test": "ava test/index.js --timeout=2m",
-<<<<<<< HEAD
+    "test": "ava test/index.js",
     "test:prep": "(cd './test/fixtures/secureBundling' && WRITE_AUTO_POLICY=1 ./run.sh)",
-=======
-    "test:prep": "(cd './test/fixtures/secureBundling' && lavamoat build.js --writeAutoPolicy)",
->>>>>>> a214428f
     "lint": "yarn lint:eslint && yarn lint:deps",
     "lint:eslint": "eslint \"src/**/*.js\" \"test/**/*.js\"",
     "lint:fix": "eslint src/**/*.js test/**/*.js --fix",
     "lint:deps": "depcheck",
-<<<<<<< HEAD
-    "build:ses": "(cd ./node_modules/ses && npm i && yarn build && cp ./dist/ses.umd.js ../../lib/)"
-=======
     "build:ses": "(cd ./node_modules/ses && npm install && npm run build && cp ./dist/ses.umd.js ../../lib/)"
->>>>>>> a214428f
   },
   "author": "kumavis",
   "license": "MIT",
