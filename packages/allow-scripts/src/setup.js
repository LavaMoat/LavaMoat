const { existsSync,
        appendFileSync,
        readFileSync,
        writeFileSync,
      } = require('fs')
const { spawnSync } = require('child_process')
const path = require('path')
const { FT } = require('./toggles')

const NPM = {
  RCFILE: '.npmrc',
  CONF: {
    SCRIPTS: 'ignore-scripts=true',
    BINS: 'bin-links=false'
  },
}
const YARN1 = {
  RCFILE: '.yarnrc',
  CONF: {
    SCRIPTS: 'ignore-scripts true',
    BINS: '--*.no-bin-links true'
  },
}
const YARN3 = {
  RCFILE: '.yarnrc.yml',
  CONF: {
    SCRIPTS: 'enableScripts: false',
  },
}


module.exports = {
  writeRcFile,
  areBinsBlocked,
  editPackageJson
}

function addInstallParentDir(filename) {
  const rootDir = process.env.INIT_CWD || process.cwd()
  return path.join(rootDir, filename)
}

function isEntryPresent(entry, file) {
  const rcPath = addInstallParentDir(file)
  if (!existsSync(rcPath)) {
    return false
  }
  const rcFileContents = readFileSync(rcPath, 'utf8')
  return rcFileContents.includes(entry)
}

function writeRcFileContent({file, entry}){
  const rcPath = addInstallParentDir(file)

  if (isEntryPresent(entry, file)) {
    console.log(`@lavamoat/allow-scripts: file ${rcPath} already exists with entry: ${entry}.`)
  } else {
    appendFileSync(rcPath, entry + '\n')
    console.log(`@lavamoat/allow-scripts: added entry to ${rcPath}: ${entry}.`)
  }
}

let binsBlockedMemo;
/**
 * 
 * @param {Object} args 
 * @param {boolean} noMemoization - turn off memoization, make a fresh lookup
 * @returns {boolean}
 */
function areBinsBlocked({ noMemoization = false } = {}) {
  if(noMemoization || binsBlockedMemo === undefined){
    binsBlockedMemo = isEntryPresent(NPM.CONF.BINS, NPM.RCFILE) || isEntryPresent(YARN1.CONF.BINS, YARN1.RCFILE)
    // Once yarn3 support via plugin comes in, this function would need to detect that, or cease to exist.
  }
  return binsBlockedMemo
}

function writeRcFile () {
  const yarnRcExists = existsSync(addInstallParentDir(YARN1.RCFILE))
  const yarnYmlExists = existsSync(addInstallParentDir(YARN3.RCFILE))
  const npmRcExists = existsSync(addInstallParentDir(NPM.RCFILE))
  const yarnLockExists = existsSync(addInstallParentDir('yarn.lock'))

  const configs = []
  if (yarnRcExists || yarnLockExists) {
    configs.push({
<<<<<<< HEAD
      file: YARN1.RCFILE,
      exists: yarnRcExists,
      entry: YARN1.CONF.SCRIPTS,
=======
      file: '.yarnrc',
      exists: yarnRcExists,
      entry: 'ignore-scripts true',
>>>>>>> 536e6639
    })
    if(FT.bins) {
      configs.push({
        file: YARN1.RCFILE,
        exists: yarnRcExists,
        entry: YARN1.CONF.BINS,
      })
    }
  }
  if (yarnYmlExists || yarnLockExists) {
    configs.push({
<<<<<<< HEAD
      file: YARN3.RCFILE,
      exists: yarnYmlExists,
      entry: YARN3.CONF.SCRIPTS,
=======
      file: '.yarnrc.yml',
      exists: yarnYmlExists,
      entry: 'enableScripts: false',
>>>>>>> 536e6639
    })
  }
  if (configs.length === 0) {
    // default to npm, because that's what everyone has anyway
    configs.push({
<<<<<<< HEAD
      file: NPM.RCFILE,
      exists: npmRcExists,
      entry: NPM.CONF.SCRIPTS,
=======
      file: '.npmrc',
      exists: npmRcExists,
      entry: 'ignore-scripts=true',
>>>>>>> 536e6639
    })
    if(FT.bins) {
      configs.push({
        file: NPM.RCFILE,
        exists: npmRcExists,
        entry: NPM.CONF.BINS,
      })
    }
  }

  configs.forEach(writeRcFileContent)
}

function editPackageJson () {
  let cmd, cmdArgs

  if (existsSync('./.npmrc')) {
    cmd = 'npm'
    cmdArgs = ['install', '-d', '@lavamoat/preinstall-always-fail']
  } else {
    cmd = 'yarn'
    cmdArgs = ['add', '-D', '@lavamoat/preinstall-always-fail']
  }

  let result = spawnSync(cmd, cmdArgs, {})

  if (result.status !== 0) {
    process.stderr.write(result.stderr)
    process.exit(result.status)
  } else {
    console.log('@lavamoat/allow-scripts: Added dependency @lavamoat/preinstall-always-fail.')
  }

  const packageJson = require(addInstallParentDir('package.json'))
  if(!packageJson.scripts){
    packageJson.scripts = {};
  }
  packageJson.scripts['allow-scripts'] = './node_modules/@lavamoat/allow-scripts/src/cli.js'
  writeFileSync(addInstallParentDir('package.json'), JSON.stringify(packageJson, null, 2))
}<|MERGE_RESOLUTION|>--- conflicted
+++ resolved
@@ -84,15 +84,9 @@
   const configs = []
   if (yarnRcExists || yarnLockExists) {
     configs.push({
-<<<<<<< HEAD
       file: YARN1.RCFILE,
       exists: yarnRcExists,
       entry: YARN1.CONF.SCRIPTS,
-=======
-      file: '.yarnrc',
-      exists: yarnRcExists,
-      entry: 'ignore-scripts true',
->>>>>>> 536e6639
     })
     if(FT.bins) {
       configs.push({
@@ -104,29 +98,17 @@
   }
   if (yarnYmlExists || yarnLockExists) {
     configs.push({
-<<<<<<< HEAD
       file: YARN3.RCFILE,
       exists: yarnYmlExists,
       entry: YARN3.CONF.SCRIPTS,
-=======
-      file: '.yarnrc.yml',
-      exists: yarnYmlExists,
-      entry: 'enableScripts: false',
->>>>>>> 536e6639
     })
   }
   if (configs.length === 0) {
     // default to npm, because that's what everyone has anyway
     configs.push({
-<<<<<<< HEAD
       file: NPM.RCFILE,
       exists: npmRcExists,
       entry: NPM.CONF.SCRIPTS,
-=======
-      file: '.npmrc',
-      exists: npmRcExists,
-      entry: 'ignore-scripts=true',
->>>>>>> 536e6639
     })
     if(FT.bins) {
       configs.push({
