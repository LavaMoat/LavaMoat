const colors = require('ansi-colors')
const { diffJson } = require('diff')
const { existsSync,
        appendFileSync,
        readFileSync,
        writeFileSync,
      } = require('fs')
const path = require('path')
const { setDryRun, performEffect } = require('./effect')

module.exports = {
  writeRcFile,
  patchPackageJson
}

function addInstallParentDir(filename) {
  const rootDir = process.env.INIT_CWD || process.cwd()
  return path.join(rootDir, filename)
}

function writeRcFileContent({file, exists, entry}){
  let rcPath = addInstallParentDir(file)

  if (!exists) {
    performEffect(`create config file ${rcPath}`, () => {
      writeFileSync(rcPath, entry + '\n')
    })
    console.log(`@lavamoat/allow-scripts: created ${rcPath} file with entry: ${entry}.`)
    return
  }

  const rcFileContents = readFileSync(rcPath, 'utf8')
  if (rcFileContents.includes(entry)) {
    console.log(`@lavamoat/allow-scripts: file ${rcPath} already exists with entry: ${entry}.`)
  } else {
    performEffect(`append to ${rcPath}`, () => {
      appendFileSync(rcPath, entry + '\n')
    })
    console.log(`@lavamoat/allow-scripts: added entry to ${rcPath}: ${entry}.`)
  }
}

function writeRcFile (pkgManagerDefault = 'npm', dryRun = false) {
  setDryRun(dryRun)
  const yarnRcExists = existsSync(addInstallParentDir('.yarnrc'))
  const yarnYmlExists = existsSync(addInstallParentDir('.yarnrc.yml'))
  const npmRcExists = existsSync(addInstallParentDir('.npmrc'))
  const yarnLockExists = existsSync(addInstallParentDir('yarn.lock'))

  const configs = []
  if (yarnRcExists || yarnLockExists || pkgManagerDefault === 'yarn1') {
    configs.push({
      file: '.yarnrc',
      exists: yarnRcExists,
      entry: 'ignore-scripts true',
    })
  }
  if (yarnYmlExists || yarnLockExists|| pkgManagerDefault === 'yarn3') {
    configs.push({
      file: '.yarnrc.yml',
      exists: yarnYmlExists,
      entry: 'enableScripts: false',
    })
  }
  if (configs.length === 0) {
    // default to npm, because that's what everyone has anyway
    configs.push({
      file: '.npmrc',
      exists: npmRcExists,
      entry: 'ignore-scripts=true',
    })
  }

  configs.forEach(c => writeRcFileContent(c))
}

function updatePackageJson(input) {
  const p = addInstallParentDir('package.json')
  const oldConf = JSON.parse(readFileSync(p, { encoding: 'utf-8' }))
  const mergedConf = {
    ...oldConf,
    ...Object.fromEntries(
      Object.entries(input)
      .map(([sectionName, section]) => [
        sectionName,
        {
          ...oldConf[sectionName],
          ...section
        }
      ]))
  }

  const output = JSON.stringify(mergedConf, undefined, 2)
  const diff = prettyDiffJson(oldConf, mergedConf)
  if (diff.length > 0) {
    console.log(`@lavamoat/allow-scripts: Modified ${p}:`)
    process.stdout.write(diff + '\n')
  } else {
    console.log(`@lavamoat/allow-scripts: No changes to ${p}.`)
  }
  performEffect('write package.json', () => {
    writeFileSync(p, output, { encoding: 'utf-8' })
  })
}

<<<<<<< HEAD
function prettyDiffJson(x, y, contextLines=2) {
  const diff = diffJson(JSON.stringify(x, undefined, 2), JSON.stringify(y, undefined, 2))
  if (diff.length === 1 && !diff[0].added && !diff[0].removed) {
    return ''
=======
  let result = spawnSync(cmd, cmdArgs, {})

  if (result.status !== 0) {
    process.stderr.write(result.stderr)
    process.exit(result.status)
  } else {
    console.log('@lavamoat/allow-scripts:: Added dependency @lavamoat/preinstall-always-fail.')
>>>>>>> 536e6639
  }
  return diff.map((hunk, i) => {
    if (hunk.removed || hunk.added) {
      return hunk
    }
    const lines = hunk.value.split('\n')
    if (lines.length <= contextLines*2) {
      return hunk
    }
    let ls = []
    if (i !== 0) {
      ls = ls.concat(lines.splice(0,contextLines))
      if (i !== diff.length-1) {
        ls.push('[...]')
      }
    }
    if (i !== diff.length-1) {
      ls = ls.concat(lines.splice(lines.length-contextLines))
    }
    return {
      ...hunk,
      value: ls.join('\n')
    }
  }).map(hunk =>
    colors[hunk.added ? 'green' : (hunk.removed ? 'red' : 'gray')](
      hunk.value
    )
  ).join('')
}

function patchPackageJson (dryRun = false) {
  setDryRun(dryRun)
  updatePackageJson({
    scripts: {
      'lavamoat-postinstall': './node_modules/@lavamoat/allow-scripts/src/cli.js',
    },
    devDependencies: {
      '@lavamoat/preinstall-always-fail': 'latest',
    }
  })
}<|MERGE_RESOLUTION|>--- conflicted
+++ resolved
@@ -103,20 +103,10 @@
   })
 }
 
-<<<<<<< HEAD
 function prettyDiffJson(x, y, contextLines=2) {
   const diff = diffJson(JSON.stringify(x, undefined, 2), JSON.stringify(y, undefined, 2))
   if (diff.length === 1 && !diff[0].added && !diff[0].removed) {
     return ''
-=======
-  let result = spawnSync(cmd, cmdArgs, {})
-
-  if (result.status !== 0) {
-    process.stderr.write(result.stderr)
-    process.exit(result.status)
-  } else {
-    console.log('@lavamoat/allow-scripts:: Added dependency @lavamoat/preinstall-always-fail.')
->>>>>>> 536e6639
   }
   return diff.map((hunk, i) => {
     if (hunk.removed || hunk.added) {
