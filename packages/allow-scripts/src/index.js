const { promises: fs } = require('fs')
const path = require('path')
const { promisify } = require('util')
const resolve = promisify(require('resolve'))
const semver = require('semver')
const logicalTree = require('npm-logical-tree')
const yarnLockfileParser = require('@yarnpkg/lockfile')
const npmRunScript = require('@npmcli/run-script')
const yarnLogicalTree = require('./yarnLogicalTree')

module.exports = {
  // primary
  runAllowedPackages,
  setDefaultConfiguration,
  printPackagesList,
  // util
  loadTree,
  findAllFilePathsForTree,
  getAllowedScriptsConfig,
  parseYarnLockForPackages,
  getCanonicalNameInfo
}

async function runAllowedPackages ({ rootDir }) {
  const {
    packagesWithLifecycleScripts,
    allowedPatterns,
    missingPolicies
  } = await loadAllPackageConfigurations({ rootDir })

  if (missingPolicies.length) {
    console.log('\n@lavamoat/allow-scripts has detected dependencies without configuration. explicit configuration required.')
    console.log('run "allow-scripts auto" to automatically populate the configuration.\n')

    console.log('packages missing configuration:')
    missingPolicies.forEach(pattern => {
      const collection = packagesWithLifecycleScripts.get(pattern) || []
      console.log(`- ${pattern} [${collection.length} location(s)]`)
    })

    // exit with error
    process.exit(1)
  }

  // run scripts in dependencies
  if (allowedPatterns.length) {
    const allowedPackagesWithLifecycleScripts = [].concat(...Array.from(packagesWithLifecycleScripts.entries())
      .filter(([pattern]) => allowedPatterns.includes(pattern))
      .map(([, packages]) => packages)
    )

    console.log('running lifecycle scripts for event "preinstall"')
    await runAllScriptsForEvent({ event: 'preinstall', packages: allowedPackagesWithLifecycleScripts })
    console.log('running lifecycle scripts for event "install"')
    await runAllScriptsForEvent({ event: 'install', packages: allowedPackagesWithLifecycleScripts })
    console.log('running lifecycle scripts for event "postinstall"')
    await runAllScriptsForEvent({ event: 'postinstall', packages: allowedPackagesWithLifecycleScripts })
  } else {
    console.log('no allowed scripts found in configuration')
  }

  // run scripts in top-level package
  console.log('running lifecycle scripts for top level package')
  await runScript({ event: 'install', path: rootDir })
  await runScript({ event: 'postinstall', path: rootDir })
  await runScript({ event: 'prepublish', path: rootDir })
  await runScript({ event: 'prepare', path: rootDir })
}

async function runAllScriptsForEvent ({ event, packages }) {
  for (const { canonicalName, path, scripts } of packages) {
    if (event in scripts) {
      console.log(`- ${canonicalName}`)
      await runScript({ path, event })
    }
  }
}

async function runScript ({ path, event }) {
  await npmRunScript({
    // required, the script to run
    // event: 'install',
    event,
    // required, the folder where the package lives
    // path: '/path/to/package/folder',
    path,
    // optional, defaults to false
    // return stdout and stderr as strings rather than buffers
    stdioString: true,
    // print the package id and script, and the command to be run, like:
    // > somepackage@1.2.3 postinstall
    // > make all-the-things
    // Defaults true when stdio:'inherit', otherwise suppressed
    banner: true
  })
}

async function setDefaultConfiguration ({ rootDir }) {
  const {
    packageJson,
    allowScriptsConfig,
    missingPolicies,
    excessPolicies
  } = await loadAllPackageConfigurations({ rootDir })

  console.log('\n@lavamoat/allow-scripts automatically updating configuration')

  if (!missingPolicies.length && !excessPolicies.length) {
    console.log('\nconfiguration looks good as is, no changes necesary')
    return
  }

  if (missingPolicies.length) {
    console.log('\nadding configuration for missing packages:')
    missingPolicies.forEach(pattern => {
      console.log(`- ${pattern}`)
      allowScriptsConfig[pattern] = false
    })
  }

  if (excessPolicies.length) {
    console.log('\nremoving unneeded configuration for packages:')
    excessPolicies.forEach(pattern => {
      console.log(`- ${pattern}`)
      delete allowScriptsConfig[pattern]
    })
  }

  // update package json
  if (!packageJson.lavamoat) packageJson.lavamoat = {}
  packageJson.lavamoat.allowScripts = allowScriptsConfig
  const packageJsonPath = path.resolve(rootDir, 'package.json')
  const packageJsonSerialized = JSON.stringify(packageJson, null, 2)
  await fs.writeFile(packageJsonPath, packageJsonSerialized)
}

async function printPackagesList ({ rootDir }) {
  const {
    packagesWithLifecycleScripts,
    allowedPatterns,
    disallowedPatterns,
    missingPolicies,
    excessPolicies
  } = await loadAllPackageConfigurations({ rootDir })

  console.log('\n# allowed packages')
  if (allowedPatterns.length) {
    allowedPatterns.forEach(pattern => {
      const collection = packagesWithLifecycleScripts.get(pattern) || []
      console.log(`- ${pattern} [${collection.length} location(s)]`)
    })
  } else {
    console.log('  (none)')
  }

  console.log('\n# disallowed packages')
  if (disallowedPatterns.length) {
    disallowedPatterns.forEach(pattern => {
      const collection = packagesWithLifecycleScripts.get(pattern) || []
      console.log(`- ${pattern} [${collection.length} location(s)]`)
    })
  } else {
    console.log('  (none)')
  }

  if (missingPolicies.length) {
    console.log('\n# unconfigured packages!')
    missingPolicies.forEach(pattern => {
      const collection = packagesWithLifecycleScripts.get(pattern) || []
      console.log(`- ${pattern} [${collection.length} location(s)]`)
    })
  }

  if (excessPolicies.length) {
    console.log('\n# packages that dont need configuration (missing or no lifecycle scripts)')
    excessPolicies.forEach(pattern => {
      const collection = packagesWithLifecycleScripts.get(pattern) || []
      console.log(`- ${pattern} [${collection.length} location(s)]`)
    })
  }
}

function getAllowedScriptsConfig (packageJson) {
  const lavamoatConfig = packageJson.lavamoat || {}
  return lavamoatConfig.allowScripts || {}
}

async function parseYarnLockForPackages () {
  const yarnLockfileContent = await fs.readFile('./yarn.lock', 'utf8')
  const { object: parsedLockFile } = yarnLockfileParser.parse(yarnLockfileContent)
  // parsedLockFile contains an entry from each range to resolved package, so we dedupe
  const uniquePackages = new Set(Object.values(parsedLockFile))
  return Array.from(uniquePackages.values(), ({ resolved, version }) => {
    const { namespace, canonicalName } = getCanonicalNameInfo(resolved)
    return { resolved, version, namespace, canonicalName }
  })
}

function getCanonicalNameInfo (resolvedUrl) {
  const url = new URL(resolvedUrl)
  switch (url.host) {
    case 'registry.npmjs.org': {
      // eg: registry.npmjs.org:/@types/json5/-/json5-0.0.29.tgz
      const pathParts = url.pathname.split('/').slice(1)
      // support for namespaced packages
      const packageName = pathParts.slice(0, pathParts.indexOf('-')).join('/')
      return {
        namespace: 'npm',
        canonicalName: `${packageName}`
      }
    }
    case 'registry.yarnpkg.com': {
      const pathParts = url.pathname.split('/').slice(1)
      // support for namespaced packages
      const packageName = pathParts.slice(0, pathParts.indexOf('-')).join('/')
      return {
        namespace: 'npm',
        canonicalName: `${packageName}`
      }
    }
    case 'github.com': {
      // note: protocol may be "git+https" "git+ssh" or something else
      // eg: 'git+ssh://git@github.com/ethereumjs/ethereumjs-abi.git#1ce6a1d64235fabe2aaf827fd606def55693508f'
      const [, ownerName, repoRaw] = url.pathname.split('/')
      // remove final ".git"
      const repoName = repoRaw.split('.git').slice(0, -1).join('.git')
      return {
        namespace: 'github',
        canonicalName: `github:${ownerName}/${repoName}`
      }
    }
    case 'codeload.github.com': {
      // eg: https://codeload.github.com/LavaMoat/bad-idea-collection-non-canonical-keccak/tar.gz/d4718c405bd033928ebfedaca69f96c5d90ef4b0
      const [, ownerName, repoName] = url.pathname.split('/')
      return {
        namespace: 'github',
        canonicalName: `github:${ownerName}/${repoName}`
      }
    }
    case '': {
      // "github" as protocol
      // 'eg: github:ipfs/webrtcsupport#0a7099ff04fd36227a32e16966dbb3cca7002378'
      if (url.protocol !== 'github:') {
        throw new Error(`failed to parse canonical name for url: "${url}"`)
      }
      const [ownerName, repoName] = url.pathname.split('/')
      return {
        namespace: 'github',
        canonicalName: `github:${ownerName}/${repoName}`
      }
    }
    default: {
      return {
        namespace: 'url',
        canonicalName: `${url.host}:${url.pathname}`
      }
    }
  }
}

async function loadTree ({ rootDir }) {
  const packageJson = JSON.parse(await fs.readFile(path.join(rootDir, 'package.json'), 'utf8'))
  // attempt to load lock files
  let yarnLockfileContent
  let packageLockfileContent
  try {
    yarnLockfileContent = await fs.readFile(path.join(rootDir, 'yarn.lock'), 'utf8')
  } catch (err) { /* ignore error */ }
  try {
    packageLockfileContent = await fs.readFile(path.join(rootDir, 'package-lock.json'), 'utf8')
  } catch (err) { /* ignore error */ }
  if (yarnLockfileContent && packageLockfileContent) {
    console.warn('@lavamoat/allow-scripts - both yarn and npm lock files detected -- using yarn')
    packageLockfileContent = undefined
  }
  let tree
  if (yarnLockfileContent) {
    const { object: parsedLockFile } = yarnLockfileParser.parse(yarnLockfileContent)
    tree = yarnLogicalTree.loadTree(packageJson, parsedLockFile)
    // fix path (via address field) for yarn tree
    // TOOO: make parallel
    for await (const { node, filePath } of findAllFilePathsForTree(tree)) {
      // skip unresolved paths
      // TODO: document when/why this would be falsy
      if (!filePath) continue
      const relativePath = path.relative(rootDir, filePath)
      const address = relativePath.slice('node_modules/'.length).split('/node_modules/').join(':')
      node.address = address
    }
  } else if (packageLockfileContent) {
    const packageLock = JSON.parse(packageLockfileContent)
    tree = logicalTree(packageJson, packageLock)
  } else {
    throw new Error('@lavamoat/allow-scripts - unable to find lock file (yarn or npm)')
  }
  //TODO: validate tree (ensure nodes have addresses)

  return { tree, packageJson }
}

async function * findAllFilePathsForTree (tree) {
  const filePathCache = new Map()
  for (const { node, branch } of eachNodeInTree(tree)) {
    // my intention with yielding with a then is that it will be able to produce the
    // next iteration without waiting for the promise to resolve
    yield findFilePathForTreeNode(branch, filePathCache).then(filePath => {
      return { node, filePath }
    })
  }
}

async function findFilePathForTreeNode (branch, filePathCache) {
  const currentNode = branch[branch.length - 1]
  let resolvedPath
  if (branch.length === 1) {
    // root package
    resolvedPath = process.cwd()
  } else {
    // dependency
    const parentNode = branch[branch.length - 2]
    const relativePath = filePathCache.get(parentNode)
    try {
      const packagePath = await resolve(`${currentNode.name}/package.json`, { basedir: relativePath })
      resolvedPath = path.dirname(packagePath)
    } catch (err) {
      // error if not a resolution error
      if (err.code !== 'MODULE_NOT_FOUND') {
        throw err
      }
      // error if non-optional
      const branchIsOptional = branch.some(node => node.optional)
      if (!branchIsOptional) {
        throw new Error(`@lavamoat/allow-scripts - could not resolve non-optional package "${currentNode.name}" from "${relativePath}"`)
      }
      // otherwise ignore error
    }
  }
  filePathCache.set(currentNode, resolvedPath)
  return resolvedPath
}

function * eachNodeInTree (node, visited = new Set(), branch = []) {
  // visit each node only once
  if (visited.has(node)) return
  visited.add(node)
  // add self to branch
  branch.push(node)
  // visit
  yield { node, branch }
  // recurse
  for (const [, child] of node.dependencies) {
    yield * eachNodeInTree(child, visited, [...branch])
  }
}

function getCanonicalNameInfoForTreeNode (node) {
  // node.resolved is only defined once in the tree for npm (?)
  if (node.resolved) {
    return getCanonicalNameInfo(node.resolved)
  }
  const validSemver = semver.validRange(node.version)
  if (validSemver) {
    return {
      namespace: 'npm',
      canonicalName: node.name
    }
  } else {
    return getCanonicalNameInfo(node.version)
  }
}

async function loadAllPackageConfigurations ({ rootDir }) {
  const { tree, packageJson } = await loadTree({ rootDir })

  const packagesWithLifecycleScripts = new Map()
  for (const { node, branch } of eachNodeInTree(tree)) {
<<<<<<< HEAD
    // Skip root package
    if (branch.length === 1) continue
    const { canonicalName, namespace } = getCanonicalNameInfoForTreeNode(node)
=======
    const { canonicalName } = getCanonicalNameInfoForTreeNode(node)

>>>>>>> 394d6a44
    const nodePath = node.path()

    // TODO: follow symbolic links? I couldnt find any in my test repo,
    let depPackageJson
    try {
      depPackageJson = JSON.parse(await fs.readFile(path.resolve(nodePath, 'package.json')))
    } catch (err) {
      const branchIsOptional = branch.some(node => node.optional)
      if (err.code === 'ENOENT' && branchIsOptional) {
        continue
      }
      throw err
    }
    const depScripts = depPackageJson.scripts || {}
    const lifeCycleScripts = ['preinstall', 'install', 'postinstall'].filter(name => Object.prototype.hasOwnProperty.call(depScripts, name))

    if (lifeCycleScripts.length) {
      const collection = packagesWithLifecycleScripts.get(canonicalName) || []
      collection.push({
        canonicalName,
        path: nodePath,
        scripts: depScripts
      })
      packagesWithLifecycleScripts.set(canonicalName, collection)
    }
  }

  const allowScriptsConfig = getAllowedScriptsConfig(packageJson)

  // packages with config
  const configuredPatterns = Object.keys(allowScriptsConfig)

  // select allowed + disallowed
  const allowedPatterns = Object.entries(allowScriptsConfig).filter(([pattern, packageData]) => packageData === true).map(([pattern]) => pattern)
  const disallowedPatterns = Object.entries(allowScriptsConfig).filter(([pattern, packageData]) => packageData === false).map(([pattern]) => pattern)
  const missingPolicies = [...packagesWithLifecycleScripts.keys()]
    .filter(pattern => packagesWithLifecycleScripts.has(pattern))
    .filter(pattern => !configuredPatterns.includes(pattern))
  const excessPolicies = Object.keys(allowScriptsConfig).filter(pattern => !packagesWithLifecycleScripts.has(pattern))

<<<<<<< HEAD
=======
  // const nonCanonicalPackages = packages.filter(packageData => packageData.namespace !== 'npm')
  // console.log(nonCanonicalPackages.map(packageData => packageData.canonicalName).join('\n'))

>>>>>>> 394d6a44
  return {
    tree,
    packageJson,
    allowScriptsConfig,
    packagesWithLifecycleScripts,
    allowedPatterns,
    disallowedPatterns,
    missingPolicies,
    excessPolicies
  }
}<|MERGE_RESOLUTION|>--- conflicted
+++ resolved
@@ -374,14 +374,10 @@
 
   const packagesWithLifecycleScripts = new Map()
   for (const { node, branch } of eachNodeInTree(tree)) {
-<<<<<<< HEAD
     // Skip root package
     if (branch.length === 1) continue
-    const { canonicalName, namespace } = getCanonicalNameInfoForTreeNode(node)
-=======
+
     const { canonicalName } = getCanonicalNameInfoForTreeNode(node)
-
->>>>>>> 394d6a44
     const nodePath = node.path()
 
     // TODO: follow symbolic links? I couldnt find any in my test repo,
@@ -422,12 +418,6 @@
     .filter(pattern => !configuredPatterns.includes(pattern))
   const excessPolicies = Object.keys(allowScriptsConfig).filter(pattern => !packagesWithLifecycleScripts.has(pattern))
 
-<<<<<<< HEAD
-=======
-  // const nonCanonicalPackages = packages.filter(packageData => packageData.namespace !== 'npm')
-  // console.log(nonCanonicalPackages.map(packageData => packageData.canonicalName).join('\n'))
-
->>>>>>> 394d6a44
   return {
     tree,
     packageJson,
