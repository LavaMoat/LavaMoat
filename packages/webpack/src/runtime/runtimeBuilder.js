const { RUNTIME_KEY } = require('../ENUM.json')
const diag = require('../buildtime/diagnostics.js')
const { assembleRuntime, prepareSource } = require('./assemble.js')
const path = require('node:path')

const { RuntimeModule } = require('webpack')

class VirtualRuntimeModule extends RuntimeModule {
  /**
   * @param {Object} options - The options for the VirtualRuntimeModule.
   * @param {string} options.name - The name of the module.
   * @param {string} options.source - The source code of the module.
   * @param {number} [options.stage] - The stage of runtime. One of
   *   RuntimeModule.STAGE_*.
   * @param {boolean} [options.withoutClosure] - Make the source code run
   *   outside the closure for a runtime module
   */
  constructor({
    name,
    source,
    stage = RuntimeModule.STAGE_NORMAL,
    withoutClosure = false,
  }) {
    super(name, stage)
    this.withoutClosure = withoutClosure
    this.virtualSource = `;${source};`
  }
  shouldIsolate() {
    return !this.withoutClosure
  }

  generate() {
    return this.virtualSource
  }
}

/** @import {LavaMoatPluginOptions, LavaMoatChunkRuntimeConfiguration} from '../buildtime/types' */
/** @import {LavaMoatPolicy} from 'lavamoat-core' */
/** @import {RuntimeFragment} from './assemble.js' */
/** @import {Chunk} from 'webpack' */

/**
 * @typedef {Object} LavaMoatRuntimeIdentifiers
 * @property {string} root - Root identifier
 * @property {[string, (string | number)[]][]} identifiersForModuleIds - Module
 *   ID to identifier mappings
 * @property {(string | number)[]} unenforceableModuleIds - IDs of modules that
 *   cannot be enforced
 * @property {(string | number)[]} [contextModuleIds] - Context module IDs
 * @property {Record<string | number, string>} [externals] - External module
 *   configurations
 */

module.exports = {
  /**
   * Builds the LavaMoat runtime configuration and generates runtime source code
   *
   * @param {Object} params - The parameters object
   * @param {LavaMoatPluginOptions} params.options - Runtime configuration
   *   options
   */
  runtimeBuilder({ options }) {
    const runtimeOptions = {
      scuttleGlobalThis: options.scuttleGlobalThis,
      lockdown: options.lockdown,
    }

    /**
     * Generates the preamble that caches selected globals to protect runtime
     * from scuttling. The set of cached globals is limited to ones known to be
     * used by runtime modules for the sake of bundle size.
     *
     * @returns {string}
     */
    function getDefensiveCodingPreamble() {
      const globals = [
        'location', // AutoPublicPathRuntimeModule.js
        'setTimeout', // LoadScriptRuntimeModule.js
        'clearTimeout', // LoadScriptRuntimeModule.js
        'document', // LoadScriptRuntimeModule.js, AutoPublicPathRuntimeModule.js
        'trustedTypes', // GetTrustedTypesPolicyRuntimeModule.js
        'self',
      ]
      return `var ${globals.map((g) => `${g} = globalThis.${g}`).join(',')};
const LOCKDOWN_SHIMS = [];`
    }

    /**
     * Prepares the static shims to be included in the runtime chunk.
     *
     * @param {string[]} dependencies - The module specifiers to prepare.
     * @returns {string} The prepared runtime dependencies source.
     */
    function getStaticShims(dependencies) {
      /**
       * Wraps static shim source code to capture the lockdown shim it sets (if
       * any) Makes LOCKDOWN_SHIMS unreachable in its scope and freezes so no
       * other runtime modules can add any new shims to it.
       *
       * @param {string} source - The source code to wrap.
       * @returns {string} The wrapped source code.
       */
      const shimWrap = (source) => `;{
          let LOCKDOWN_SHIM;((LOCKDOWN_SHIMS)=>{
            ${source}
          ;
          })();
          if(typeof LOCKDOWN_SHIM === 'function') {
            LOCKDOWN_SHIMS.push(LOCKDOWN_SHIM)
          };
        }`

      const shims = dependencies.map((dep) => {
        const source = prepareSource(dep)
        try {
          new Function(source)
        } catch (e) {
          throw new Error(
            `LavaMoatPlugin: Static shim ${dep} is not valid JS`,
            { cause: e }
          )
        }
        return shimWrap(source)
      })

      return `${shims.join('\n')}
        Object.freeze(LOCKDOWN_SHIMS);`
    }

    function getUnlockedRuntime() {
      /** @type {RuntimeFragment[]} */
      const runtimeFragments = [
        {
          name: 'ENUM',
          file: require.resolve('../ENUM.json'),
          json: true,
        },
        {
          name: 'runtime',
          file: require.resolve('./runtimeUnlocked.js'),
        },
      ]

      const unlockedRuntime = assembleRuntime(RUNTIME_KEY, runtimeFragments)

      return unlockedRuntime
    }

    /**
     * Generates the LavaMoat runtime source code based on chunk configuration
     *
     * @param {Object} params - The parameters object
     * @param {(string | number)[]} params.chunkIds - Array of chunk identifiers
     * @param {LavaMoatPolicy} params.policyData - LavaMoat security policy
     *   configuration
     * @param {LavaMoatRuntimeIdentifiers} params.identifiers - Object
     *   containing module identifier mappings
     * @returns {string} The assembled runtime source code
     */
    function getLavaMoatRuntimeSource({
      chunkIds,
      policyData,
      identifiers: {
        root,
        identifiersForModuleIds,
        unenforceableModuleIds,
        contextModuleIds,
        externals,
      },
    }) {
      let repairs
      if (options.skipRepairs === true) {
        repairs = ''
      } else {
        repairs = require('./repairsBuilder.js').buildRepairs(
          policyData,
          options.skipRepairs
        )
      }

      /** @type {RuntimeFragment[]} */
      const runtimeFragments = [
        // the string used to indicate root resource id
        {
          name: 'root',
          data: root,
          json: true,
        },
        // a mapping used to look up resource ids by module id
        {
          name: 'idmap',
          data: identifiersForModuleIds,
          json: true,
        },
        // list of ids of modules to skip in policy enforcement
        {
          name: 'unenforceable',
          data: unenforceableModuleIds,
          json: true,
        },
        // list of known context modules
        {
          name: 'ctxm',
          data: contextModuleIds || null,
          json: true,
        },
        // known chunk ids
        {
          name: 'kch',
          data: chunkIds,
          json: true,
        },
        // a record of module ids that are externals and need to be enforced as builtins
        {
          name: 'externals',
          data: externals || null,
          json: true,
        },
        // options to turn on scuttling
        { name: 'options', data: runtimeOptions, json: true },
        // scuttling module, if needed
        (typeof runtimeOptions?.scuttleGlobalThis === 'boolean' &&
          runtimeOptions.scuttleGlobalThis === true) ||
        (typeof runtimeOptions?.scuttleGlobalThis === 'object' &&
          runtimeOptions.scuttleGlobalThis.enabled === true)
          ? {
              name: 'scuttling',
              shimRequire: 'lavamoat-core/src/scuttle.js',
            }
          : {},
        // the policy itself
        { name: 'policy', data: policyData, json: true },
        // enum for keys to match the generated ones in wrapper
        {
          name: 'ENUM',
          file: require.resolve('../ENUM.json'),
          json: true,
        },
        // endowments module
        {
          name: 'endowmentsToolkit',
          shimRequire: 'lavamoat-core/src/endowmentsToolkit.js',
        },
        // repairs
        {
          name: 'repairs',
          rawSource: repairs,
        },
        // main lavamoat runtime
        {
          name: 'runtime',
          file: require.resolve('./runtime.js'),
        },
      ]

      if (options.debugRuntime) {
        // optional debug helpers
        runtimeFragments.push({
          name: 'debug',
          shimRequire: path.join(__dirname, 'debug.js'),
        })
      }

      const lavaMoatRuntime = assembleRuntime(RUNTIME_KEY, runtimeFragments)
      const size = lavaMoatRuntime.length / 1024
      diag.rawDebug(
        2,
        `Total LavaMoat runtime and policy data size: ${size.toFixed(0)}KB (before minification)`
      )

      return lavaMoatRuntime
    }

    return {
      /**
       * Generates the LavaMoat runtime source code based on chunk configuration
       *
       * @param {Object} params - The parameters object
       * @param {Chunk} params.currentChunk - The webpack chunk
       * @param {(string | number)[]} params.chunkIds - Array of chunk
       *   identifiers
       * @param {LavaMoatPolicy} params.policyData - LavaMoat security policy
       *   configuration
       * @param {LavaMoatRuntimeIdentifiers} params.identifiers - Object
       *   containing module identifier mappings
       * @returns {VirtualRuntimeModule[]} The assembled runtime source code
       */
      getLavaMoatRuntimeModules({
        currentChunk,
        chunkIds,
        policyData,
        identifiers,
      }) {
        const currentChunkName = currentChunk.name

        const lavamoatRuntimeModules = [
          new VirtualRuntimeModule({
            name: 'LavaMoat/defensive',
            source: getDefensiveCodingPreamble(),
            stage: RuntimeModule.STAGE_NORMAL, // before all other runtime modules
            withoutClosure: true, // run in the scope of the runtime closure
          }),
        ]

        /** @type {LavaMoatChunkRuntimeConfiguration} */
        let runtimeConfiguration = {
          mode: 'safe',
          staticShims: options.staticShims_experimental,
        }

        // plugin options decide the mode
        if (
          options.unlockedChunksUnsafe &&
          currentChunkName &&
          options.unlockedChunksUnsafe.test(currentChunkName)
        ) {
          runtimeConfiguration = {
            mode: 'unlocked_unsafe',
          }
        }
        if (options.runtimeConfigurationPerChunk_experimental) {
          const chunkConfig =
            options.runtimeConfigurationPerChunk_experimental(currentChunk)
          if (chunkConfig) {
            runtimeConfiguration = {
              mode: chunkConfig.mode || runtimeConfiguration.mode,
              staticShims:
                chunkConfig.staticShims || runtimeConfiguration.staticShims,
            }
          }
        }

        // flesh out the modules for runtimeConfiguration
        switch (runtimeConfiguration.mode) {
          case 'unlocked_unsafe':
            diag.rawDebug(
              1,
              `adding UNLOCKED runtime for chunk ${currentChunkName}`
            )

<<<<<<< HEAD
            new VirtualRuntimeModule({
              name: 'LavaMoat/runtime',
              source: getUnlockedRuntime(),
              stage: RuntimeModule.STAGE_TRIGGER, // after all other stages
            })
            break
          case 'safe':
            diag.rawDebug(2, `adding runtime for chunk ${currentChunkName}`)
            new VirtualRuntimeModule({
              name: 'LavaMoat/runtime',
              source: getLavaMoatRuntimeSource({
                chunkIds,
                policyData,
                identifiers,
              }),
              stage: RuntimeModule.STAGE_TRIGGER, // after all other stages
            })
            break
        }

        if (
          runtimeConfiguration.staticShims &&
          Array.isArray(runtimeConfiguration.staticShims)
        ) {
          const staticShimsWrapped = getStaticShims(
            runtimeConfiguration.staticShims
          )

          lavamoatRuntimeModules.push(
            new VirtualRuntimeModule({
              name: 'LavaMoat/staticShims',
              source: staticShimsWrapped,
              stage: RuntimeModule.STAGE_BASIC, // after Normal
            })
=======
            lavamoatRuntimeModules.push(
              new VirtualRuntimeModule({
                name: 'LavaMoat/runtime',
                source: getUnlockedRuntime(),
                stage: RuntimeModule.STAGE_TRIGGER, // after all other stages
              })
            )
            break
          case 'safe':
            diag.rawDebug(2, `adding runtime for chunk ${currentChunkName}`)
            lavamoatRuntimeModules.push(
              new VirtualRuntimeModule({
                name: 'LavaMoat/runtime',
                source: getLavaMoatRuntimeSource({
                  chunkIds,
                  policyData,
                  identifiers,
                }),
                stage: RuntimeModule.STAGE_TRIGGER, // after all other stages
              })
            )
            break
        }

        if (
          runtimeConfiguration.staticShims &&
          Array.isArray(runtimeConfiguration.staticShims)
        ) {
          const staticShimsWrapped = getStaticShims(
            runtimeConfiguration.staticShims
          )

          lavamoatRuntimeModules.push(
            new VirtualRuntimeModule({
              name: 'LavaMoat/staticShims',
              source: staticShimsWrapped,
              stage: RuntimeModule.STAGE_BASIC, // after Normal
            })
>>>>>>> f12cc570
          )
        }

        return lavamoatRuntimeModules
      },
    }
  },
}<|MERGE_RESOLUTION|>--- conflicted
+++ resolved
@@ -338,42 +338,6 @@
               `adding UNLOCKED runtime for chunk ${currentChunkName}`
             )
 
-<<<<<<< HEAD
-            new VirtualRuntimeModule({
-              name: 'LavaMoat/runtime',
-              source: getUnlockedRuntime(),
-              stage: RuntimeModule.STAGE_TRIGGER, // after all other stages
-            })
-            break
-          case 'safe':
-            diag.rawDebug(2, `adding runtime for chunk ${currentChunkName}`)
-            new VirtualRuntimeModule({
-              name: 'LavaMoat/runtime',
-              source: getLavaMoatRuntimeSource({
-                chunkIds,
-                policyData,
-                identifiers,
-              }),
-              stage: RuntimeModule.STAGE_TRIGGER, // after all other stages
-            })
-            break
-        }
-
-        if (
-          runtimeConfiguration.staticShims &&
-          Array.isArray(runtimeConfiguration.staticShims)
-        ) {
-          const staticShimsWrapped = getStaticShims(
-            runtimeConfiguration.staticShims
-          )
-
-          lavamoatRuntimeModules.push(
-            new VirtualRuntimeModule({
-              name: 'LavaMoat/staticShims',
-              source: staticShimsWrapped,
-              stage: RuntimeModule.STAGE_BASIC, // after Normal
-            })
-=======
             lavamoatRuntimeModules.push(
               new VirtualRuntimeModule({
                 name: 'LavaMoat/runtime',
@@ -412,7 +376,6 @@
               source: staticShimsWrapped,
               stage: RuntimeModule.STAGE_BASIC, // after Normal
             })
->>>>>>> f12cc570
           )
         }
 
