--- conflicted
+++ resolved
@@ -50,19 +50,11 @@
 const JAVASCRIPT_MODULE_TYPE_DYNAMIC = 'javascript/dynamic'
 const JAVASCRIPT_MODULE_TYPE_ESM = 'javascript/esm'
 
-<<<<<<< HEAD
-const COVERED_MODULE_TYPES = [
-  JAVASCRIPT_MODULE_TYPE_AUTO,
-  JAVASCRIPT_MODULE_TYPE_DYNAMIC,
-  JAVASCRIPT_MODULE_TYPE_ESM,
-]
-=======
 const COVERED_MODULE_TYPES = /** @type {const} */([
   JAVASCRIPT_MODULE_TYPE_AUTO,
   JAVASCRIPT_MODULE_TYPE_DYNAMIC,
   JAVASCRIPT_MODULE_TYPE_ESM,
 ])
->>>>>>> 0982299f
 
 const POLICY_SNAPSHOT_FILENAME = 'policy-snapshot.json'
 
