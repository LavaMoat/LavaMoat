--- conflicted
+++ resolved
@@ -3,11 +3,7 @@
 import type { LockdownOptions } from 'ses'
 import type { Chunk } from 'webpack'
 export interface LavaMoatChunkRuntimeConfiguration {
-<<<<<<< HEAD
-  mode: 'safe' | 'unlocked_unsafe' | 'null_unsafe'
-=======
   mode: 'safe' | 'unlocked_unsafe'
->>>>>>> 0982299f
   staticShims?: string[],
   embeddedOptions?: Partial<Pick<CompleteLavaMoatPluginOptions, 'lockdown' | 'scuttleGlobalThis'>>
 }
