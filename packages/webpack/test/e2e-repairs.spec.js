--- conflicted
+++ resolved
@@ -56,27 +56,16 @@
   }, 'Expected the script to run without throwing an error')
 
   t.notThrows(() => {
-<<<<<<< HEAD
-    runScriptWithSES(
-      mock +
-        '\n;\n' +
-        t.context.build.snapshot['/dist/app.js'] +
-        '\n;\n' +
-=======
     runChunksWithSES(
       [
         mock,
         t.context.build.snapshot['/dist/app.js'],
->>>>>>> 0982299f
         `
         if(!Object.getOwnPropertyDescriptor(globalThis.MessageEvent.prototype, 'source').configurable) {
         throw new Error('MessageEvent source is not configurable');
         }
         `,
-<<<<<<< HEAD
-=======
       ],
->>>>>>> 0982299f
       {
         console,
       }
