const path = require('node:path')
const webpack = require('webpack')
const memfs = require('memfs')
const { toSnapshotSync } = require('memfs/lib/snapshot')
const { createContext, runInNewContext } = require('node:vm')
const { readFileSync } = require('node:fs')

/**
 * Concatenates chunks to pretend they have loaded successfully, avoids attempts
 * by webpack to dynamically load
 *
 * @param {string[]} chunks
<<<<<<< HEAD
 * @returns
=======
 * @returns {string}
>>>>>>> 0982299f
 */
const pretendLoadingChunks = (chunks) => chunks.join('\n;')

/**
 * Run a webpack build and return the output
 *
 * @param {import('webpack').Configuration} webpackConfig
 * @param {object} options
 * @param {boolean} [options.writeFS] - Whether to write the output to the file
 *   system
 * @returns {Promise<{ stdout: string; snapshot?: Record<string, string> }>}
 */
exports.scaffold = async function runWebpackBuild(
  webpackConfig,
  { writeFS = false } = {}
) {
  // Resolve the root directory
  webpackConfig.context = path.resolve(__dirname, 'fixtures/main/')
  if (writeFS) {
    // make sure dist is relative to context
    webpackConfig.output.path = path.join(
      webpackConfig.context,
      webpackConfig.output.path
    )
  }

  // Create a compiler instance
  const compiler = webpack(webpackConfig)
  /**
   * @type {memfs.IFs}
   */
  let fs

  if (!writeFS) {
    // Use memfs to write the output to memory
    const memoryFs = memfs.createFsFromVolume(new memfs.Volume())
    compiler.outputFileSystem = memoryFs
    fs = memoryFs
  }

  return new Promise((resolve, reject) => {
    // Run the compiler
    compiler.run((error, stats) => {
      if (error) {
        return reject(error)
      }
      if (!stats) {
        return reject(Error('no output from webpack'))
      }

      if (stats.hasErrors()) {
        // Print what webpack would have printed:
        // console.error(stats.toString({ colors: true }))
        const err = Error('webpack build reported errors')
        err.compilationErrors = stats.compilation.errors
        reject(err)
      }

      let snapshot
      if (!writeFS) {
        // Get a snapshot of all files in the memory file system
        snapshot = convertToMap(toSnapshotSync({ fs }))
      }

      resolve({
        stdout: stats ? stats.toString({ colors: false }) : '',
        snapshot,
      })
    })
  })
}

/**
 * Convert a memfs snapshot to a map
 *
 * @param {import('memfs/lib/snapshot').SnapshotNode} input
 * @param {string} [path]
 * @returns {Record<string, any>}
 */
function convertToMap(input, path = '') {
  /** @type {Record<string, any>} */
  let result = {}

  if (Array.isArray(input)) {
    if (input[2] instanceof Uint8Array) {
      // Convert Uint8Array to string with utf8 encoding
      let decoder = new TextDecoder('utf8')
      let stringValue = decoder.decode(input[2])
      result[path] = stringValue
    } else if (typeof input[2] === 'object') {
      // Recursively process nested objects
      for (let key in input[2]) {
        let nestedResult = convertToMap(input[2][key], path + '/' + key)
        result = { ...result, ...nestedResult }
      }
    }
  }

  return result
}

const silentConsole = Object.keys(console).reduce((acc, key) => {
  acc[key] = () => {}
  return acc
}, {})

const defaultGlobals = () => ({
  console: silentConsole,
  // these are necessary for webpack's runtime
  document: {},
  location: { href: 'https://localhost/' }, // necessary for webpack's runtime
  URL,
})

/** @import {Context} from 'node:vm' */

/**
 * @typedef {object} RunReturn
 * @property {Context} context - VM context object
 * @property {any} result - Return value from the executed code
 */

/**
 * Run a script in a new context, without SES
 *
 * @param {string} code
 * @param {Record<string, any>} globals
 * @returns {RunReturn}
 */
function runScript(code, globals) {
  if (typeof code !== 'string' || code === '') {
    throw new Error('runScript requires a bundle string as the first argument')
  }
<<<<<<< HEAD
  const context = createContext(Object.assign({}, defaultGlobals(), globals))
=======
  const context = createContext({...defaultGlobals(), ...globals})
>>>>>>> 0982299f
  context.self = context // minimal browser emulation
  return {
    context,
    result: runInNewContext(code, context),
  }
}
exports.runScript = runScript

/**
 * @param {string[]} chunks
 * @param {Record<string, any>} globals
 */
exports.runChunks = (chunks, globals) => {
  const code = pretendLoadingChunks(chunks)
  return runScript(code, globals)
}

/**
 * Run a script with SES
 *
 * @param {string} bundle
 * @param {Record<string, any>} globals
 * @returns {RunReturn}
 */
function runScriptWithSES(bundle, globals) {
  if (typeof bundle !== 'string' || bundle === '') {
    throw new Error(
      'runScriptWithSES requires a bundle string as the first argument'
    )
  }
  const lockdownCode = readFileSync(require.resolve('ses'), 'utf8')

  const code = `
    ;(()=>{
     ${lockdownCode}
    })();
    ${bundle}
  `
  return runScript(code, globals)
}
exports.runScriptWithSES = runScriptWithSES
/**
 * @param {string[]} chunks
 * @param {Record<string, any>} globals
 */
exports.runChunksWithSES = (chunks, globals) => {
  const code = pretendLoadingChunks(chunks)
  return runScriptWithSES(code, globals)
}<|MERGE_RESOLUTION|>--- conflicted
+++ resolved
@@ -10,11 +10,7 @@
  * by webpack to dynamically load
  *
  * @param {string[]} chunks
-<<<<<<< HEAD
- * @returns
-=======
  * @returns {string}
->>>>>>> 0982299f
  */
 const pretendLoadingChunks = (chunks) => chunks.join('\n;')
 
@@ -148,11 +144,7 @@
   if (typeof code !== 'string' || code === '') {
     throw new Error('runScript requires a bundle string as the first argument')
   }
-<<<<<<< HEAD
-  const context = createContext(Object.assign({}, defaultGlobals(), globals))
-=======
   const context = createContext({...defaultGlobals(), ...globals})
->>>>>>> 0982299f
   context.self = context // minimal browser emulation
   return {
     context,
