const LavaMoatPlugin = require('../../../src/plugin.js')
const MiniCssExtractPlugin = require('mini-css-extract-plugin')
const HtmlWebpackPlugin = require('html-webpack-plugin')
const path = require('path')

const defaultLmOptions = {
  policyLocation: path.resolve(__dirname, 'policy'),
  readableResourceIds: true,
  runChecks: true,
  diagnosticsVerbosity: 1,
  HtmlWebpackPluginInterop: true,
}

module.exports = makeConfig()

Object.defineProperty(module.exports, 'makeConfig', {
  enumerable: false,
  value: makeConfig,
})

<<<<<<< HEAD
/**
 *
 * @param {import('../../../src/plugin.js').LavaMoatPluginOptions} lmOptions
 * @returns {import('webpack').Configuration}
=======
/** @import {LavaMoatPluginOptions} from '../../../src/plugin.js' */
/** @import {Configuration as WebpackConfiguration} from 'webpack' */

/**
 * @param {LavaMoatPluginOptions} lmOptions
 * @returns {WebpackConfiguration}
>>>>>>> 0982299f
 */
function makeConfig(lmOptions = {}) {
  return {
    cache: false,
    entry: {
      app: './main.js',
    },
    mode: 'production',
    output: {
      filename: '[name].js',
      path: '/dist',
      publicPath: '', // running bundles under node errors out when webpack attempts to figure out relative paths at runtime if this is not set
    },
    devtool: false,
    plugins: [
      new LavaMoatPlugin({
        ...defaultLmOptions,
        ...lmOptions,
      }),
      new MiniCssExtractPlugin({
        filename: 'styles/[name].css',
        // experimentalUseImportModule: false, // turns off some module execution at build time
      }),
      new HtmlWebpackPlugin(),
    ],
    optimization: {},
    resolve: {
      fallback: { crypto: false },
    },
    module: {
      rules: [
        {
          test: /\.ts$/,
          use: [
            {
              loader: 'babel-loader',
              options: {
                presets: ['@babel/preset-env', '@babel/preset-typescript'],
              },
            },
          ],
          exclude: /node_modules/,
        },
        {
          test: /\.css$/,
          use: [
            MiniCssExtractPlugin.loader,
            'css-loader',
            LavaMoatPlugin.exclude,
          ],
          sideEffects: true,
        },
        {
          // when a loader is explicitly used to emit assets they are allowed for backwards compatibility
          test: /\.svg$/,
          use: [
            {
              loader: 'file-loader',
              options: {
                name: '[name].[ext]',
              },
            },
          ],
        },
        {
          test: /\.gif$/,
          type: 'asset',
          // This explicit configuration is here so that the setting could be found. Webpack applies a default threshold if not stated
          parser: {
            dataUrlCondition: {
              maxSize: Infinity,
            },
          },
        },
      ],
    },
  }
}<|MERGE_RESOLUTION|>--- conflicted
+++ resolved
@@ -18,19 +18,12 @@
   value: makeConfig,
 })
 
-<<<<<<< HEAD
-/**
- *
- * @param {import('../../../src/plugin.js').LavaMoatPluginOptions} lmOptions
- * @returns {import('webpack').Configuration}
-=======
 /** @import {LavaMoatPluginOptions} from '../../../src/plugin.js' */
 /** @import {Configuration as WebpackConfiguration} from 'webpack' */
 
 /**
  * @param {LavaMoatPluginOptions} lmOptions
  * @returns {WebpackConfiguration}
->>>>>>> 0982299f
  */
 function makeConfig(lmOptions = {}) {
   return {
