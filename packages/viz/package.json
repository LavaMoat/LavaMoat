{
  "name": "lavamoat-viz",
  "description": "This is a dashboard for exploring a dependency graph and LavaMoat policy file",
  "main": "index.js",
<<<<<<< HEAD
  "version": "6.0.6",
  "dependencies": {
    "lavamoat-core": "^9.1.2",
=======
  "version": "6.0.7",
  "dependencies": {
    "lavamoat-core": "^9.1.3",
>>>>>>> f7bb5484
    "ncp": "^2.0.0",
    "open": "^7.0.3",
    "pify": "^4.0.1",
    "serve-handler": "^6.1.3",
    "yargs": "^16.0.0"
  },
  "devDependencies": {
    "@babel/core": "7.2.2",
    "@babel/preset-env": "^7.10.4",
    "@babel/preset-react": "^7.8.3",
    "@metamask/eslint-config": "2",
    "arr-union": "^3.1.0",
    "babel-loader": "8.0.5",
    "clone-deep": "^4.0.1",
    "codemirror": "^5.54.0",
    "copy-webpack-plugin": "^6.0.3",
    "css-loader": "1.0.0",
    "d3": "^5.12.0",
    "eslint": "^7.5.0",
    "eslint-plugin-import": "^2.22.0",
    "eslint-plugin-react": "^7.20.3",
    "esm": "^3.2.25",
    "gh-pages": "^2.2.0",
    "html-webpack-plugin": "4.0.0-alpha.2",
    "kind-of": "^6.0.3",
    "react": "^16.8.6",
    "react-bootstrap": "^1.0.0-beta.8",
    "react-codemirror2": "^7.1.0",
    "react-dom": "^16.8.6",
    "react-force-graph-2d": "^1.17.3",
    "react-hyperscript": "^3.2.0",
    "style-loader": "0.23.1",
    "three": "^0.118.3",
    "three-forcegraph": "^1.36.1",
    "three-spritetext": "^1.5.1",
    "webpack": "4.37.0",
    "webpack-cli": "^3.3.11",
    "webpack-dev-server": "^3.10.3"
  },
  "scripts": {
    "analyze": "source-map-explorer 'build/static/js/*.js'",
    "start": "webpack-dev-server --config ./src/webpack.config.js",
    "test": "yarn build",
    "lint": "eslint src/**/*.js",
    "lint:fix": "yarn lint --fix",
    "build": "webpack --config ./src/webpack.config.js",
    "deploy": "yarn run build && gh-pages -d dist",
    "prepublishOnly": "yarn run deploy"
  },
  "babel": {
    "presets": [
      "@babel/preset-react",
      [
        "@babel/preset-env",
        {
          "debug": true
        }
      ]
    ]
  },
  "servedPath": "./",
  "repository": "git+https://github.com/LavaMoat/lavamoat.git",
  "author": "kumavis <aaron@kumavis.me>",
  "license": "MIT",
  "bugs": {
    "url": "https://github.com/LavaMoat/lavamoat/issues"
  },
  "homepage": "https://github.com/LavaMoat/LavaMoat/blob/main/packages/viz/README.md",
  "bin": {
    "lavamoat-viz": "./bin/index.js"
  }
}<|MERGE_RESOLUTION|>--- conflicted
+++ resolved
@@ -2,15 +2,9 @@
   "name": "lavamoat-viz",
   "description": "This is a dashboard for exploring a dependency graph and LavaMoat policy file",
   "main": "index.js",
-<<<<<<< HEAD
-  "version": "6.0.6",
-  "dependencies": {
-    "lavamoat-core": "^9.1.2",
-=======
   "version": "6.0.7",
   "dependencies": {
     "lavamoat-core": "^9.1.3",
->>>>>>> f7bb5484
     "ncp": "^2.0.0",
     "open": "^7.0.3",
     "pify": "^4.0.1",
