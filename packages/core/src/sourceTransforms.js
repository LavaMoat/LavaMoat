const {
  applyTransforms,
  evadeHtmlCommentTest,
  evadeImportExpressionTest,
} = require('../lib/transforms.umd.js')

function applySourceTransforms(source) {
  return applyTransforms(source, [
    evadeHtmlCommentTest,
    evadeImportExpressionTest,
    evadeDirectEvalExpressions,
  ])
}

<<<<<<< HEAD
// create the RegExp once to avoid creating it over and over again
// helps work around https://github.com/MetaMask/metamask-extension/issues/21006
const someDirectEvalPattern = new RegExp('\\beval(\\s*\\()', 'g')
function evadeDirectEvalExpressions(source) {
  /* eslint-disable-next-line prefer-regex-literals */

  const replaceFn = (_, p1) => `(0,eval)${p1}`
  return source.replace(someDirectEvalPattern, replaceFn)
=======
const DIRECT_EVAL_REPLACE_FN = (_, p1) => '(0,eval)' + p1
function evadeDirectEvalExpressions(source) {
  return source.replace(
    /\beval(\s*\()/g,
    DIRECT_EVAL_REPLACE_FN
  )
>>>>>>> 920f3f6f
}

module.exports = {
  applySourceTransforms,
}<|MERGE_RESOLUTION|>--- conflicted
+++ resolved
@@ -12,23 +12,14 @@
   ])
 }
 
-<<<<<<< HEAD
+
 // create the RegExp once to avoid creating it over and over again
 // helps work around https://github.com/MetaMask/metamask-extension/issues/21006
-const someDirectEvalPattern = new RegExp('\\beval(\\s*\\()', 'g')
-function evadeDirectEvalExpressions(source) {
-  /* eslint-disable-next-line prefer-regex-literals */
-
-  const replaceFn = (_, p1) => `(0,eval)${p1}`
-  return source.replace(someDirectEvalPattern, replaceFn)
-=======
+const someDirectEvalPattern = /\beval(\s*\()/g
 const DIRECT_EVAL_REPLACE_FN = (_, p1) => '(0,eval)' + p1
 function evadeDirectEvalExpressions(source) {
-  return source.replace(
-    /\beval(\s*\()/g,
-    DIRECT_EVAL_REPLACE_FN
-  )
->>>>>>> 920f3f6f
+  // NOTE: str.replace is not affected by .lastIndex so we can reuse the regex
+  return source.replace(someDirectEvalPattern, DIRECT_EVAL_REPLACE_FN)
 }
 
 module.exports = {
