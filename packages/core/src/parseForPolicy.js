--- conflicted
+++ resolved
@@ -22,20 +22,11 @@
   policyOverride,
   inspector = createModuleInspector({ isBuiltin, includeDebugInfo })
 }) {
-<<<<<<< HEAD
   for await (const moduleRecord of eachNodeInTree({ moduleSpecifier, importHook, shouldImport })) {
-=======
-  await walk({ moduleSpecifier, importHook, visitorFn, shouldImport })
-  // after all modules, submit policy
-  const policy = inspector.generatePolicy({ policyOverride })
-  return policy
-
-  function visitorFn (moduleRecord) {
->>>>>>> a214428f
     // inspect each module
     inspector.inspectModule(moduleRecord)
   }
   // after all modules, submit policy
-  const policy = inspector.generatePolicy()
+  const policy = inspector.generatePolicy({ policyOverride })
   return policy
 }