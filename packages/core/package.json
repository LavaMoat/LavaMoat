{
  "name": "lavamoat-core",
  "version": "9.0.1",
  "description": "LavaMoat kernel and utils",
  "main": "src/index.js",
  "directories": {
    "lib": "lib"
  },
  "engines": {
    "node": ">10.0.0"
  },
  "dependencies": {
    "fromentries": "^1.2.0",
    "json-stable-stringify": "^1.0.1",
    "lavamoat-tofu": "^5.1.1",
    "merge-deep": "^3.0.2",
    "resolve": "^1.15.1"
  },
  "devDependencies": {
    "object.fromentries": "^2.0.2",
    "tmp-promise": "^3.0.2"
  },
  "scripts": {
    "lint": "npm run lint:standard && npm run lint:deps",
    "lint:standard": "standard src/**/*.js test/**/*.js",
    "lint:fix": "standard src/**/*.js test/**/*.js --fix",
<<<<<<< HEAD
    "lint:deps": "depcheck --ignore-dirs=lib --ignores='abc,xyz,two,three,thisChecker,someClass,one'",
    "test": "ava test/index.js --timeout=2m"
=======
    "lint:deps": "depcheck",
    "test": "ava test/index.js"
>>>>>>> 16b288f6
  },
  "author": "kumavis",
  "license": "MIT",
  "repository": "git+https://github.com/LavaMoat/lavamoat.git",
  "bugs": {
    "url": "https://github.com/LavaMoat/lavamoat/issues"
  },
  "homepage": "https://github.com/LavaMoat/lavamoat#readme",
  "standard": {
    "ignore": [
      "/src/sourcemaps.js",
      "/test/fixtures",
      "/src/preludeTemplate.js",
      "/src/kernelTemplate.js"
    ],
    "globals": [
      "Compartment",
      "templateRequire"
    ]
  }
}<|MERGE_RESOLUTION|>--- conflicted
+++ resolved
@@ -24,13 +24,8 @@
     "lint": "npm run lint:standard && npm run lint:deps",
     "lint:standard": "standard src/**/*.js test/**/*.js",
     "lint:fix": "standard src/**/*.js test/**/*.js --fix",
-<<<<<<< HEAD
     "lint:deps": "depcheck --ignore-dirs=lib --ignores='abc,xyz,two,three,thisChecker,someClass,one'",
     "test": "ava test/index.js --timeout=2m"
-=======
-    "lint:deps": "depcheck",
-    "test": "ava test/index.js"
->>>>>>> 16b288f6
   },
   "author": "kumavis",
   "license": "MIT",
