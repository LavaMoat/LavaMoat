--- conflicted
+++ resolved
@@ -16,11 +16,8 @@
     "merge-deep": "^3.0.2"
   },
   "devDependencies": {
-<<<<<<< HEAD
     "@metamask/eslint-config-nodejs": "^10.0.0",
-=======
     "ses": "^0.17.0",
->>>>>>> d1812670
     "eslint-plugin-ava": "^11.0.0",
     "eslint-plugin-node": "^11.1.0",
     "object.fromentries": "^2.0.2",
