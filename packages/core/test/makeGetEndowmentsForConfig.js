--- conflicted
+++ resolved
@@ -156,12 +156,8 @@
   t.is(getter.call(), globalThis)
 })
 
-<<<<<<< HEAD
-test('getEndowmentsForConfig - endowing bind of a function', (t) => {
-=======
 // eslint-disable-next-line ava/no-async-fn-without-await
 test('getEndowmentsForConfig - endowing bind of a function', async (t) => {
->>>>>>> a214428f
   'use strict'
   const getEndowmentsForConfig = prepareTest()
   const sourceGlobal = {
