const { createScenarioFromScaffold, autoConfigForScenario } = require('../util.js')

const one = () => {
  let globalObject = globalThis
  if (globalThis.getTrueGlobalThisForTestsOnly) {
    globalObject = globalThis.getTrueGlobalThisForTestsOnly()
  }
  // this will throw if regex scuttling fails
  if (globalObject.Float32Array) {
    module.exports = globalObject.Math.PI
  }
}

module.exports = [
  async () => {
    const scenario = createScenarioFromScaffold({
      name: 'scuttle - host env global object is scuttled to work',
      defineOne: one,
      expectedResult: Math.PI,
      opts: {
<<<<<<< HEAD
        scuttleGlobalThis: {
          enabled: true,
          exceptions: ['process', '/[0-9]+/', 'Set', 'Reflect', 'Object', 'console', 'Array', 'RegExp', 'Date', 'Math'],
        }
      }
=======
        scuttleGlobalThis: true,
        scuttleGlobalThisExceptions: ['WebAssembly', 'process', /[0-9]+/, 'Set', 'Reflect', 'Object', 'console', 'Array', 'RegExp', 'Date', 'Math'],
      },
>>>>>>> 09667443
    })
    await autoConfigForScenario({ scenario })
    return scenario
  },
  async () => {
    const scenario = createScenarioFromScaffold({
      name: 'scuttle - host env global object is too scuttled to work',
      defineOne: one,
      opts: {
<<<<<<< HEAD
        scuttleGlobalThis: {
          enabled: true,
          exceptions: ['process', '/[0-9]+/', /*'Set', 'Reflect', 'Object', 'console', 'Array', 'RegExp', 'Date', 'Math'*/],
        }
=======
        scuttleGlobalThis: true,
        scuttleGlobalThisExceptions: ['WebAssembly', 'process', '/[0-9]+/', /*'Set', 'Reflect', 'Object', 'console', 'Array', 'RegExp', 'Date', 'Math'*/],
>>>>>>> 09667443
      },
      expectedFailure: true,
      expectedFailureMessageRegex: /SES_UNHANDLED_REJECTION|inaccessible under scuttling mode./,
    })
    await autoConfigForScenario({ scenario })
    return scenario
  },
]<|MERGE_RESOLUTION|>--- conflicted
+++ resolved
@@ -18,17 +18,11 @@
       defineOne: one,
       expectedResult: Math.PI,
       opts: {
-<<<<<<< HEAD
         scuttleGlobalThis: {
           enabled: true,
-          exceptions: ['process', '/[0-9]+/', 'Set', 'Reflect', 'Object', 'console', 'Array', 'RegExp', 'Date', 'Math'],
+          exceptions: ['WebAssembly', 'process', '/[0-9]+/', 'Set', 'Reflect', 'Object', 'console', 'Array', 'RegExp', 'Date', 'Math'],
         }
       }
-=======
-        scuttleGlobalThis: true,
-        scuttleGlobalThisExceptions: ['WebAssembly', 'process', /[0-9]+/, 'Set', 'Reflect', 'Object', 'console', 'Array', 'RegExp', 'Date', 'Math'],
-      },
->>>>>>> 09667443
     })
     await autoConfigForScenario({ scenario })
     return scenario
@@ -38,15 +32,10 @@
       name: 'scuttle - host env global object is too scuttled to work',
       defineOne: one,
       opts: {
-<<<<<<< HEAD
         scuttleGlobalThis: {
           enabled: true,
-          exceptions: ['process', '/[0-9]+/', /*'Set', 'Reflect', 'Object', 'console', 'Array', 'RegExp', 'Date', 'Math'*/],
+          exceptions: ['WebAssembly', 'process', '/[0-9]+/', /*'Set', 'Reflect', 'Object', 'console', 'Array', 'RegExp', 'Date', 'Math'*/],
         }
-=======
-        scuttleGlobalThis: true,
-        scuttleGlobalThisExceptions: ['WebAssembly', 'process', '/[0-9]+/', /*'Set', 'Reflect', 'Object', 'console', 'Array', 'RegExp', 'Date', 'Math'*/],
->>>>>>> 09667443
       },
       expectedFailure: true,
       expectedFailureMessageRegex: /SES_UNHANDLED_REJECTION|inaccessible under scuttling mode./,
