const test = require('ava')
const endowmentsToolkit = require('../src/endowmentsToolkit.js')

function prepareTest({ knownWritable } = {}) {
  const { getEndowmentsForConfig, copyWrappedGlobals } = endowmentsToolkit({
    handleGlobalWrite: !!knownWritable,
    knownWritableFields: knownWritable,
  })
  return { getEndowmentsForConfig, copyWrappedGlobals }
}

test('getEndowmentsForConfig', (t) => {
  const { getEndowmentsForConfig } = prepareTest()
  const sourceGlobal = {
    namespace: {
      stringValue: 'yabbadabbadoo',
    },
  }
  const policy = {
    globals: {
      'namespace.stringValue.includes': true,
    },
  }
  const resultGlobal = getEndowmentsForConfig(sourceGlobal, policy)
  t.is(sourceGlobal.namespace.stringValue.includes('dab'), true)
  t.is(resultGlobal.namespace.stringValue.includes('dab'), true)
})

test('getEndowmentsForConfig - function on proto', (t) => {
  const { getEndowmentsForConfig } = prepareTest()
  const assertMe = Symbol('assertMe')
  const appendChild = () => assertMe
  const theProto = {
    appendChild,
  }
  const sourceGlobal = {
    lookAtMyProto: Object.create(theProto),
  }
  const policy = {
    globals: {
      'lookAtMyProto.appendChild': true,
    },
  }
  const resultGlobal = getEndowmentsForConfig(sourceGlobal, policy)
  t.is(resultGlobal.lookAtMyProto.appendChild(), assertMe)
})

test('getEndowmentsForConfig - siblings', (t) => {
  const { getEndowmentsForConfig } = prepareTest()
  const sourceGlobal = { Buffer }
  const policy = {
    globals: {
      'Buffer.from': true,
      'Buffer.isBuffer': true,
    },
  }
  const resultGlobal = getEndowmentsForConfig(sourceGlobal, policy)
  {
    const sourceProp = Object.getOwnPropertyDescriptor(
      sourceGlobal.Buffer,
      'from'
    )
    const resultProp = Object.getOwnPropertyDescriptor(
      resultGlobal.Buffer,
      'from'
    )
    t.is(typeof resultProp.value, 'function')
    t.deepEqual(
      resultProp,
      {
        ...sourceProp,
        value: resultProp.value,
      },
      'prop descriptor matches (except value)'
    )
  }
  {
    const sourceProp = Object.getOwnPropertyDescriptor(
      sourceGlobal.Buffer,
      'isBuffer'
    )
    const resultProp = Object.getOwnPropertyDescriptor(
      resultGlobal.Buffer,
      'isBuffer'
    )
    t.is(typeof resultProp.value, 'function')
    t.deepEqual(
      resultProp,
      {
        ...sourceProp,
        value: resultProp.value,
      },
      'prop descriptor matches (except value)'
    )
  }
})


test('getEndowmentsForConfig - tightening access with false', (t) => {
  const { getEndowmentsForConfig } = prepareTest()
  const sourceGlobal = {
    a: { b: { c: 2, d: 3 }, q: 1 },
  }

  const config = {
    globals: {
      'a': false,
      'a.q': true,
    },
  }

  const resultGlobal = getEndowmentsForConfig(sourceGlobal, config)
  {
    t.is(typeof resultGlobal.a, 'object')
    t.is(resultGlobal.a.b, undefined)
    t.is(resultGlobal.a.q, 1)
  }
})

test('getEndowmentsForConfig - knownWritable', (t) => {
  const knownWritable = new Set(['a', 'b', 'x'])
  const { getEndowmentsForConfig } = prepareTest({ knownWritable })
  const sourceGlobal = {
    a: 1,
    b: { c: 2 },
    d: 3,
  }
  const policy = {
    globals: {
      a: true,
      'b.c': true,
      d: true,
    },
  }
  const resultGlobal = getEndowmentsForConfig(sourceGlobal, policy)
  {
    t.is(resultGlobal.a, 1)
    t.is(resultGlobal.b.c, 2)
    t.is(resultGlobal.d, 3)
    t.is(resultGlobal.x, undefined)
    sourceGlobal.a = 11
    sourceGlobal.b = { c: 22 }
    sourceGlobal.d = 33
    t.is(resultGlobal.a, 11)
    t.is(resultGlobal.b.c, 22)
    t.is(resultGlobal.d, 3)
  }
})

test('instrumentDynamicValueAtPath puts a getter at path', (t) => {
  const { instrumentDynamicValueAtPath } = endowmentsToolkit._test

  const source = {
    a: { b: { c: 1 } },
  }
  const target = {}

  instrumentDynamicValueAtPath(['a', 'b', 'c'], source, target)

  t.is(
    typeof Object.getOwnPropertyDescriptor(target?.a?.b, 'c')?.get,
    'function'
  )
  t.is(target.a.b.c, 1)
  source.a.b.c = 2
  t.is(target.a.b.c, 2)
})

test('getEndowmentsForConfig - knownWritable and tightening access with false', (t) => {
  const knownWritable = new Set(['a'])
  const { getEndowmentsForConfig } = prepareTest({ knownWritable })
  const sourceGlobal = {
    a: { b: { c: 2, d: 3 }, q: 1 },
  }

  const policy = {
    globals: {
      'a.b.c': true,
      'a.b': false,
      'a.q': true,
    },
  }

  const resultGlobal = getEndowmentsForConfig(sourceGlobal, policy)
  {
    t.is(typeof resultGlobal.a.b, 'object')
    t.is(resultGlobal.a.b.c, 2)
    t.is(resultGlobal.a.b.d, undefined)
    t.is(resultGlobal.a.q, 1)
    sourceGlobal.a.b = { c: 22 }
    t.is(resultGlobal.a.b.c, 22)
  }
})

test('getEndowmentsForConfig - knownWritable and invalid nesting', (t) => {
  const knownWritable = new Set(['a'])
  const { getEndowmentsForConfig } = prepareTest({ knownWritable })
  const sourceGlobal = {
    a: { b: { c: 2, d: 3 }, q: 1 },
  }

  const policy = {
    globals: {
      'a.b': true,
      'a.b.c': true,
      'a.q': true,
    },
  }

  t.throws(() => getEndowmentsForConfig(sourceGlobal, policy))
})

test('getEndowmentsForConfig - read-write', (t) => {
  const knownWritable = new Set(['a', 'b'])
  const { getEndowmentsForConfig } = prepareTest({ knownWritable })
  const sourceGlobal = {
    a: 1,
    b: { c: 2 },
    d: 3,
  }
  const policy1 = {
    globals: {
      a: true,
      'b.c': true,
      d: true,
    },
  }
  const policy2 = {
    globals: {
      a: 'write',
      b: 'write',
    },
  }
  const global1 = getEndowmentsForConfig(sourceGlobal, policy1)
  const global2 = getEndowmentsForConfig(sourceGlobal, policy2)
  {
    t.is(global1.a, 1)
    t.is(global1.b.c, 2)
    t.is(global1.d, 3)
    t.is(global1.x, undefined)
    global2.a = 11
    global2.b = { c: 22 }
    global2.d = 33
    t.is(global1.a, 11)
    t.is(global1.b.c, 22)
    t.is(global1.d, 3)
  }
})

test('getEndowmentsForConfig - basic getter', (t) => {
  const { getEndowmentsForConfig } = prepareTest()
  const sourceGlobal = {
    get abc() {
      return { xyz: 42 }
    },
  }
  const policy = {
    globals: {
      'abc.xyz': true,
    },
  }
  const resultGlobal = getEndowmentsForConfig(sourceGlobal, policy)
  {
    const sourceProp = Object.getOwnPropertyDescriptor(sourceGlobal, 'abc')
    const resultProp = Object.getOwnPropertyDescriptor(resultGlobal, 'abc')
    t.deepEqual(resultProp.value, { xyz: 42 })
    const { enumerable, configurable } = sourceProp
    t.deepEqual(
      resultProp,
      {
        enumerable,
        configurable,
        value: resultProp.value,
        writable: true,
      },
      'prop descriptor matches (except value)'
    )
  }
})

test('getEndowmentsForConfig - traversing with getters', (t) => {
  // getEndowmentsForConfig traverses intermediate getters and preserves the leaf getter
  const { getEndowmentsForConfig } = prepareTest()
  let dynamicValue = 42
  const recur = (n) => () => {
    if (n === 0) return dynamicValue
    const obj = {}
    Object.defineProperty(obj, 'zzz', {
      get: recur(n - 1),
      enumerable: true,
    })
    return obj
  }

  const sourceGlobal = recur(3)()

  const policy = {
    globals: {
      'zzz.zzz.zzz': true,
    },
  }
  const policyShallow = {
    globals: {
      'zzz.zzz': true,
    },
  }
  const resultGlobal = getEndowmentsForConfig(sourceGlobal, policy)
  const resultGlobalShallow = getEndowmentsForConfig(
    sourceGlobal,
    policyShallow
  )

  {
    const getDescriptorKind = (obj, prop) => {
      const descriptor = Object.getOwnPropertyDescriptor(obj, prop)
      if (descriptor === undefined) return 'undefined'
      if (descriptor.get !== undefined) return 'getter'
      if (descriptor.value !== undefined) return 'value'
      return 'unknown'
    }
    const descriptors = [
      getDescriptorKind(resultGlobal, 'zzz'),
      getDescriptorKind(resultGlobal.zzz, 'zzz'),
      getDescriptorKind(resultGlobal.zzz.zzz, 'zzz'),
    ]
    const descriptorsShallow = [
      getDescriptorKind(resultGlobalShallow, 'zzz'),
      getDescriptorKind(resultGlobalShallow.zzz, 'zzz'),
      getDescriptorKind(resultGlobalShallow.zzz.zzz, 'zzz'),
    ]
    t.deepEqual(descriptors, ['value', 'value', 'getter'])
    t.deepEqual(descriptorsShallow, ['value', 'getter', 'getter'])
    t.is(resultGlobal.zzz.zzz.zzz, 42)
    t.is(resultGlobalShallow.zzz.zzz.zzz, 42)
    dynamicValue = 3
    t.is(resultGlobal.zzz.zzz.zzz, 3)
    t.is(resultGlobalShallow.zzz.zzz.zzz, 3)
  }
})

test('getEndowmentsForConfig - ensure window.document getter behavior support', (t) => {
  // compartment.globalThis.document would error because 'this' value is not window
  const { getEndowmentsForConfig } = prepareTest()
  const sourceGlobal = {
    get xyz() {
      return this
    },
  }
  const policy = {
    globals: {
      xyz: true,
    },
  }
  const resultGlobal = getEndowmentsForConfig(sourceGlobal, policy)

  const getter = Reflect.getOwnPropertyDescriptor(resultGlobal, 'xyz').get

  t.is(resultGlobal.xyz, sourceGlobal)
  t.is(getter.call(resultGlobal), sourceGlobal)
  t.is(getter.call(sourceGlobal), sourceGlobal)
  // ava seems to be forcing sloppy mode
  t.is(getter.call(), globalThis)
})

test('getEndowmentsForConfig - specify unwrap to', (t) => {
  // compartment.globalThis.document would error because 'this' value is not window
  const unwrapTo = {}
  const { getEndowmentsForConfig } = prepareTest()
  const sourceGlobal = {
    get xyz() {
      return this
    },
  }
  const policy = {
    globals: {
      xyz: true,
    },
  }
  const resultGlobal = getEndowmentsForConfig(sourceGlobal, policy, unwrapTo)
  const getter = Reflect.getOwnPropertyDescriptor(resultGlobal, 'xyz').get

  t.is(resultGlobal.xyz, unwrapTo)
  t.is(getter.call(resultGlobal), unwrapTo)
  t.is(getter.call(sourceGlobal), sourceGlobal)
  t.is(getter.call(unwrapTo), unwrapTo)
  // ava seems to be forcing sloppy mode
  t.is(getter.call(), globalThis)
})

test('getEndowmentsForConfig - specify unwrap from, unwrap to', (t) => {
  // compartment.globalThis.document would error because 'this' value is not window
  const unwrapTo = {}
  const unwrapFrom = {}
  const { getEndowmentsForConfig } = prepareTest()
  const sourceGlobal = {
    get xyz() {
      return this
    },
  }
  const policy = {
    globals: {
      xyz: true,
    },
  }
  const resultGlobal = getEndowmentsForConfig(
    sourceGlobal,
    policy,
    unwrapTo,
    unwrapFrom
  )
  const getter = Reflect.getOwnPropertyDescriptor(resultGlobal, 'xyz').get

  t.is(resultGlobal.xyz, resultGlobal)
  t.is(getter.call(resultGlobal), resultGlobal)
  t.is(getter.call(sourceGlobal), sourceGlobal)
  t.is(getter.call(unwrapTo), unwrapTo)
  t.is(getter.call(unwrapFrom), unwrapTo)
  // ava seems to be forcing sloppy mode
  t.is(getter.call(), globalThis)
})

// eslint-disable-next-line ava/no-async-fn-without-await
test('getEndowmentsForConfig - endowing bind of a function', async (t) => {
  const { getEndowmentsForConfig } = prepareTest()
  const sourceGlobal = {
    abc: function () {
      return this
    },
  }
  const policy = {
    globals: {
      'abc.bind': true,
    },
  }
  const resultGlobal = getEndowmentsForConfig(sourceGlobal, policy)

  // the intermediate should actually be an object
  t.is(typeof resultGlobal.abc, 'object')
  // bind should work normally
  t.is(resultGlobal.abc.bind()(), undefined)
  t.is(resultGlobal.abc.bind(true)(), true)
  t.is(resultGlobal.abc.bind(42)(), 42)
  const xyz = {}
  t.is(resultGlobal.abc.bind(xyz)(), xyz)
})

test('getEndowmentsForConfig - ensure setTimeout calls dont trigger illegal invocation', (t) => {
  // compartment.globalThis.document would error because 'this' value is not window
  const { getEndowmentsForConfig } = prepareTest()
  const sourceGlobal = {
    setTimeout() {
      return this
    },
  }
  const policy = {
    globals: {
      setTimeout: true,
    },
  }
  const resultGlobal = getEndowmentsForConfig(sourceGlobal, policy)
  t.is(resultGlobal.setTimeout(), sourceGlobal)
})

test('copyWrappedGlobals - support other realm prototype chains', (t) => {
  'use strict'
  const { copyWrappedGlobals } = prepareTest()
  const forkedProto = Object.create(null)
  forkedProto.hasOwnProperty = () => true
  forkedProto.legitimateValue = 1
  Object.defineProperty(forkedProto, 'aNonEnumerableValue', {
    value: 2,
    enumerable: false,
  })

  const sourceProto = Object.create(forkedProto)
  sourceProto.onTheProto = function () {}
  const source = Object.create(sourceProto)
  source.onTheObj = function () {}
  const target = Object.create(null)

  // used to throw
  // Error: Lavamoat - unable to find common prototype between Compartment and globalRef
  copyWrappedGlobals(source, target, ['window'])

  t.is(Object.getOwnPropertyNames(target).sort().join(), 'aNonEnumerableValue,legitimateValue,onTheObj,onTheProto,window')
})

test('copyWrappedGlobals - copy from prototype too', (t) => {
  const { copyWrappedGlobals } = prepareTest()
  const sourceProto = {
    onTheProto: function () {},
  }
  Object.defineProperty(sourceProto, 'aNonEnumerableValue', {
    value: 2,
    enumerable: false,
  })
  const source = Object.create(sourceProto)
  source.onTheObj = function () {}
  const target = Object.create(null)
  copyWrappedGlobals(source, target, ['window'])

<<<<<<< HEAD
  t.is(Object.getOwnPropertyNames(target).sort().join(), 'aNonEnumerableValue,onTheObj,onTheProto,window')
})

test('copyWrappedGlobals - static methods on wrapped functions', (t) => {
  'use strict'
  const { copyWrappedGlobals } = prepareTest()
  
  const source = {
    Array,
    Uint8Array
  }
  const target = Object.create(null)
  copyWrappedGlobals(source, target)

  t.is(typeof target.Array.from, 'function')
  t.is(typeof target.Uint8Array.from, 'function')
=======
  t.is(Object.keys(target).sort().join(), 'onTheObj,onTheProto,window')
})

test('getEndowmentsForConfig - allow redefine on properties', (t) => {
  const knownWritable = new Set(['x', 'y'])
  const { getEndowmentsForConfig } = prepareTest({ knownWritable })
  const sourceGlobal = {
    ...globalThis,
    x: 1,
    y: 2,
    z: 3,
  }
  const policy = {
    globals: {
      x: 'write+define',
      y: 'write',
      z: true,
    },
  }
  // Compartment's globalThis
  const derivedGlobal = {
    Object,
    Array,
    Error,
    Promise, // and so on...
  }
  const endowments = getEndowmentsForConfig(
    sourceGlobal,
    policy,
    globalThis,
    derivedGlobal
  )
  Object.defineProperties(
    derivedGlobal,
    Object.getOwnPropertyDescriptors(endowments)
  )
  t.is(typeof derivedGlobal.Object, 'object')
  Object.freeze(derivedGlobal)

  // Regular property access works
  t.is(derivedGlobal.x, 1)
  t.is(derivedGlobal.y, 2)
  t.is(derivedGlobal.z, 3)

  // Regular write works for both 'write' and 'redefine'
  derivedGlobal.x = 10
  derivedGlobal.y = 20
  t.is(derivedGlobal.x, 10)
  t.is(derivedGlobal.y, 20)
  t.is(sourceGlobal.x, 10, 'source value updated for redefine property')
  t.is(sourceGlobal.y, 20, 'source value updated for write property')

  // defineProperty works for 'write+define' but not for others
  derivedGlobal.Object.defineProperty(derivedGlobal, 'x', {
    value: 100,
    // writable, configurable, and enumerable are not applied
  })

  t.is(derivedGlobal.x, 100, 'value updated after defineProperty')
  t.is(sourceGlobal.x, 100, 'source value updated after defineProperty')

  // Trying to defineProperty on a 'write' property should throw
  t.throws(
    () => {
      derivedGlobal.Object.defineProperty(derivedGlobal, 'y', {
        value: 200,
      })
    },
    { message: /Cannot redefine property/ }
  )

  // Trying to defineProperty on a read-only property should throw
  t.throws(
    () => {
      derivedGlobal.Object.defineProperty(derivedGlobal, 'z', {
        value: 300,
      })
    },
    { message: /Cannot redefine property/ }
  )
>>>>>>> 921752fa
})<|MERGE_RESOLUTION|>--- conflicted
+++ resolved
@@ -499,7 +499,6 @@
   const target = Object.create(null)
   copyWrappedGlobals(source, target, ['window'])
 
-<<<<<<< HEAD
   t.is(Object.getOwnPropertyNames(target).sort().join(), 'aNonEnumerableValue,onTheObj,onTheProto,window')
 })
 
@@ -516,8 +515,6 @@
 
   t.is(typeof target.Array.from, 'function')
   t.is(typeof target.Uint8Array.from, 'function')
-=======
-  t.is(Object.keys(target).sort().join(), 'onTheObj,onTheProto,window')
 })
 
 test('getEndowmentsForConfig - allow redefine on properties', (t) => {
@@ -597,5 +594,4 @@
     },
     { message: /Cannot redefine property/ }
   )
->>>>>>> 921752fa
 })