#!/usr/bin/env node
/* eslint-disable no-eval */

const path = require('path')
const fs = require('fs')
const yargs = require('yargs')
const jsonStringify = require('json-stable-stringify')
const { loadPolicy, getDefaultPaths } = require('lavamoat-core')
const { parseForPolicy } = require('./parseForPolicy')
const { createKernel } = require('./kernel')

runLava().catch(err => {
  // explicity log stack to workaround https://github.com/endojs/endo/issues/944
  console.error(err.stack || err)
  process.exit(1)
})

async function runLava () {
  const {
    entryPath,
    writeAutoPolicy,
    writeAutoPolicyDebug,
    writeAutoPolicyAndRun,
    policyPath,
    policyDebugPath,
    policyOverridePath,
    debugMode
  } = parseArgs()
  const cwd = process.cwd()
  const entryId = path.resolve(cwd, entryPath)

  const shouldParseApplication = writeAutoPolicy || writeAutoPolicyDebug || writeAutoPolicyAndRun
  const shouldRunApplication = (!writeAutoPolicy && !writeAutoPolicyDebug) || writeAutoPolicyAndRun

  if (shouldParseApplication) {
    // parse mode
    const includeDebugInfo = Boolean(writeAutoPolicyDebug)
    const policyOverride= await loadPolicy({ debugMode, policyPath: policyOverridePath })
    console.warn(`LavaMoat generating policy from entry "${entryId}"...`)
    const policy = await parseForPolicy({ cwd, entryId, policyOverride, includeDebugInfo })
    // write policy debug file
    if (includeDebugInfo) {
      fs.mkdirSync(path.dirname(policyDebugPath), { recursive: true })
      fs.writeFileSync(policyDebugPath, jsonStringify(policy, { space: 2 }))
      console.warn(`LavaMoat wrote policy debug to "${policyDebugPath}"`)
    }
    // cleanup debug info
    delete policy.debugInfo
    // write policy file
    fs.mkdirSync(path.dirname(policyPath), { recursive: true })
    fs.writeFileSync(policyPath, jsonStringify(policy, { space: 2 }))
    console.warn(`LavaMoat wrote policy to "${policyPath}"`)
  }
  if (shouldRunApplication) {
    // execution mode
<<<<<<< HEAD
    const lavamoatConfig = await loadPolicy({ debugMode, policyPath, policyOverridePath })
    const kernel = await createKernel({ cwd, lavamoatConfig, debugMode })
=======
    const lavamoatPolicy = await loadPolicy({ debugMode, policyPath })
    const kernel = createKernel({ cwd, lavamoatPolicy, debugMode })
>>>>>>> a214428f
    // patch process.argv so it matches the normal pattern
    // e.g. [runtime path, entrypoint, ...args]
    // we'll use the LavaMoat path as the runtime
    // so we just remove the node path
    process.argv.shift()
    // run entrypoint
    kernel.internalRequire(entryId)
  }
}

function parseArgs () {
  const defaultPaths = getDefaultPaths('node')
  const argsParser = yargs
    .usage('$0 <entryPath>', 'start the application', (yargs) => {
      // the entry file to run (or parse)
      yargs.positional('entryPath', {
        describe: 'the path to the entry file for your application. same as node.js',
        type: 'string'
      })
      // the path for the policy file
      yargs.option('policy', {
        alias: ['p', 'policyPath'],
        describe: 'Pass in policy. Accepts a filepath string to the existing policy. When used in conjunction with --autopolicy, specifies where to write the policy. Default: ./lavamoat/node/policy.json',
        type: 'string',
        default: defaultPaths.primary
      })
      // the path for the policy override file
      yargs.option('policyOverride', {
        alias: ['o', 'override', 'policyOverridePath'],
        describe: 'Pass in override policy. Accepts a filepath string to the existing override policy. Default: ./lavamoat/node/policy-override.json',
        type: 'string',
        default: defaultPaths.override
      })
      // the path for the policy debug file
      yargs.option('policyDebug', {
        alias: ['pd', 'policydebug', 'policyDebugPath'],
        describe: 'Pass in debug policy. Accepts a filepath string to the existing debug policy. Default: ./lavamoat/node/policy-debug.json',
        type: 'string',
        default: defaultPaths.debug
      })
      // debugMode, disable some protections for easier debugging
      yargs.option('debugMode', {
        alias: ['d', 'debug'],
        describe: 'Disable some protections and extra logging for easier debugging.',
        type: 'boolean',
        default: false
      })
      // parsing mode, write policy to policy path
      yargs.option('writeAutoPolicy', {
        alias: ['a', 'autopolicy'],
        describe: 'Generate a "policy.json" and "policy-override.json" in the current working         directory. Overwrites any existing policy files. The override policy is for making manual policy changes and always takes precedence over the automatically generated policy.',
        type: 'boolean',
        default: false
      })
      // parsing + run mode, write policy to policy path then execute with new policy
      yargs.option('writeAutoPolicyAndRun', {
        alias: ['ar', 'autorun'],
        describe: 'parse + generate a LavaMoat policy file then execute with the new policy.',
        type: 'boolean',
        default: false
      })
      // parsing mode, write policy debug info to specified or default path
      yargs.option('writeAutoPolicyDebug', {
        alias: ['dp', 'debugpolicy'],
        describe: 'when writeAutoPolicy is enabled, write policy debug info to specified or default path',
        type: 'boolean',
        default: false
      })
    })
    .help()

  const parsedArgs = argsParser.parse()
  // resolve paths
  parsedArgs.policyPath = path.resolve(parsedArgs.policyPath)
  parsedArgs.policyOverridePath = path.resolve(parsedArgs.policyOverridePath)
  parsedArgs.policyDebugPath = path.resolve(parsedArgs.policyDebugPath)

  return parsedArgs
}<|MERGE_RESOLUTION|>--- conflicted
+++ resolved
@@ -53,13 +53,8 @@
   }
   if (shouldRunApplication) {
     // execution mode
-<<<<<<< HEAD
-    const lavamoatConfig = await loadPolicy({ debugMode, policyPath, policyOverridePath })
-    const kernel = await createKernel({ cwd, lavamoatConfig, debugMode })
-=======
     const lavamoatPolicy = await loadPolicy({ debugMode, policyPath })
-    const kernel = createKernel({ cwd, lavamoatPolicy, debugMode })
->>>>>>> a214428f
+    const kernel = await createKernel({ cwd, lavamoatPolicy, debugMode })
     // patch process.argv so it matches the normal pattern
     // e.g. [runtime path, entrypoint, ...args]
     // we'll use the LavaMoat path as the runtime
