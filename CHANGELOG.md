# Changelog

## Current Master

- Added copy address button to account list.
<<<<<<< HEAD
- Fixed back button on confirm transaction screen.
- Add indication of pending transactions to account list screen.
=======
- Fixed bug where error warning was sometimes not cleared on view transition.
>>>>>>> 9f826722

## 2.0.0 2016-05-23

- UI Overhaul per Vlad Todirut's designs.
- Replaced identicons with jazzicons.
- Fixed glitchy transitions.
- Added support for capitalization-based address checksums.
- Send value is no longer limited by javascript number precision, and is always in ETH.
- Added ability to generate new accounts.
- Added ability to locally nickname accounts.

## 1.8.4 2016-05-13

- Point rpc servers to https endpoints.

## 1.8.3 2016-05-12

- Bumped web3 to 0.6.0
- Really fixed `eth_syncing` method response.

## 1.8.2 2016-05-11

- Fixed bug where send view would not load correctly the first time it was visited per account.
- Migrated all users to new scalable backend.
- Fixed `eth_syncing` method response.

## 1.8.1 2016-05-10

- Initial usage of scalable blockchain backend.
- Made official providers more easily configurable for us internally.

## 1.8.0 2016-05-10

- Add support for calls to `eth.sign`.
- Moved account exporting within subview of the account detail view.
- Added buttons to the account export process.
- Improved visual appearance of account detail transition where button heights would change.
- Restored back button to account detail view.
- Show transaction list always, never collapsed.
- Changing provider now reloads current Dapps
- Improved appearance of transaction list in account detail view.

## 1.7.0 2016-04-29

- Account detail view is now the primary view.
- The account detail view now has a "Change acct" button which shows the account list.
- Clicking accounts in the account list now both selects that account and displays that account's detail view.
- Selected account is now persisted between sessions, so the current account stays selected.
- Account icons are now "identicons" (deterministically generated from the address).
- Fixed link to Slack channel.
- Added a context guard for "define" to avoid UMD's exporting themselves to the wrong module system, fixing interference with some websites.
- Transaction list now only shows transactions for the current account.
- Transaction list now only shows transactions for the current network (mainnet, testnet, testrpc).
- Fixed transaction links to etherscan blockchain explorer.
- Fixed some UI transitions that had weird behavior.

## 1.6.0 2016-04-22

- Pending transactions are now persisted to localStorage and resume even after browser is closed.
- Completed transactions are now persisted and can be displayed via UI.
- Added transaction list to account detail view.
- Fix bug on config screen where current RPC address was always displayed wrong.
- Fixed bug where entering a decimal value when sending a transaction would result in sending the wrong amount.
- Add save button to custom RPC input field.
- Add quick-select button for RPC on `localhost:8545`.
- Improve config view styling.
- Users have been migrated from old test-net RPC to a newer test-net RPC.

## 1.5.1 2016-04-15

- Corrected text above account list. Selected account is visible to all sites, not just the current domain.
- Merged the UI codebase into the main plugin codebase for simpler maintenance.
- Fix Ether display rounding error. Now rendering to four decimal points.
- Fix some inpage synchronous methods
- Change account rendering to show four decimals and a leading zero.

## 1.5.0 2016-04-13

- Added ability to send ether.
- Fixed bugs related to using Javascript numbers, which lacked appropriate precision.
- Replaced Etherscan main-net provider with our own production RPC.

## 1.4.0 2016-04-08

- Removed extra entropy text field for simplified vault creation.
- Now supports exporting an account's private key.
- Unified button and input styles across the app.
- Removed some non-working placeholder UI until it works.
- Fix popup's web3 stream provider
- Temporarily deactivated fauceting indication because it would activate when restoring an empty account.

## 1.3.2 2016-04-04

 - When unlocking, first account is auto-selected.
 - When creating a first vault on the test-net, the first account is auto-funded.
 - Fixed some styling issues.

## 1.0.1-1.3.1

Many changes not logged. Hopefully beginning to log consistently now!

## 1.0.0

Made seed word restoring BIP44 compatible.

## 0.14.0

Added the ability to restore accounts from seed words.<|MERGE_RESOLUTION|>--- conflicted
+++ resolved
@@ -3,12 +3,9 @@
 ## Current Master
 
 - Added copy address button to account list.
-<<<<<<< HEAD
 - Fixed back button on confirm transaction screen.
 - Add indication of pending transactions to account list screen.
-=======
 - Fixed bug where error warning was sometimes not cleared on view transition.
->>>>>>> 9f826722
 
 ## 2.0.0 2016-05-23
 
