--- conflicted
+++ resolved
@@ -2,12 +2,9 @@
 
 ## Current Master
 
-<<<<<<< HEAD
 - Add a check for improper Transaction data.
-=======
 ## 2.13.5 2016-10-18
 
->>>>>>> a88a48ba
 - Increase default max gas to `100000` over the RPC's `estimateGas` response.
 - Fix bug where slow-loading dapps would sometimes trigger infinite reload loops.
 
