--- conflicted
+++ resolved
@@ -2,15 +2,11 @@
 
 ## Current Master
 
-<<<<<<< HEAD
-  - Remove rejected transactions from transaction history
-  - [#4840](https://github.com/MetaMask/metamask-extension/pull/4840): Now shows notifications when transactions are completed.
-=======
 - Add new tokens auto detection
 - Remove rejected transactions from transaction history
 - Add Trezor Support
 - Allow to remove accounts (Imported and Hardware Wallets)
->>>>>>> cb045fd8
+- [#4840](https://github.com/MetaMask/metamask-extension/pull/4840): Now shows notifications when transactions are completed.
 
 ## 4.8.0 Thur Jun 14 2018
 
