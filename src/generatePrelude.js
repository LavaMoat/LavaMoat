--- conflicted
+++ resolved
@@ -14,19 +14,12 @@
 module.exports = generatePrelude
 
 // takes the preludeTemplate and populates it with the config + libraries
-<<<<<<< HEAD
 function generatePrelude (opts = {}) {
   const debugMode = Boolean(opts.debugMode)
-  const lavamoatConfig = parseConfig(opts.getConfig)
 
   let output = preludeTemplate
   output = output.replace('__lavamoatDebugMode__', debugMode ? 'true' : 'false')
-  output = output.replace('__lavamoatConfig__', lavamoatConfig)
 
-=======
-function generatePrelude () {
-  let output = preludeTemplate
->>>>>>> af52743b
   replaceTemplateRequire('ses', sesSrc)
   replaceTemplateRequire('cytoplasm', fs.readFileSync(require.resolve('cytoplasm'), 'utf8'))
   replaceTemplateRequire('cytoplasm/distortions/readOnly', fs.readFileSync(require.resolve('cytoplasm/src/distortions/readOnly'), 'utf8'))
