{
  "name": "metamask-crx",
  "version": "0.0.0",
  "private": true,
  "scripts": {
    "start": "yarn build dev",
    "dist": "yarn build prod",
    "build": "node development/build/index.js",
    "start:test": "yarn build testDev",
    "benchmark:chrome": "SELENIUM_BROWSER=chrome node test/e2e/benchmark.js",
    "benchmark:firefox": "SELENIUM_BROWSER=firefox node test/e2e/benchmark.js",
    "build:test": "yarn build test",
    "test": "yarn test:unit && yarn lint",
    "dapp": "node development/static-server.js node_modules/@metamask/test-dapp/website --port 8080",
    "dapp-chain": "GANACHE_ARGS='-b 2' concurrently -k -n ganache,dapp -p '[{time}][{name}]' 'yarn ganache:start' 'sleep 5 && yarn dapp'",
    "forwarder": "node ./development/static-server.js ./node_modules/@metamask/forwarder/dist/ --port 9010",
    "dapp-forwarder": "concurrently -k -n forwarder,dapp -p '[{time}][{name}]' 'yarn forwarder' 'yarn dapp'",
    "watch:test:unit": "nodemon --exec \"yarn test:unit\" ./test ./app ./ui",
    "sendwithprivatedapp": "node development/static-server.js test/e2e/send-eth-with-private-key-test --port 8080",
    "test:unit": "mocha --exit --require test/env.js --require test/setup.js --recursive \"test/unit/**/*.js\" \"ui/app/**/*.test.js\"",
    "test:unit:global": "mocha --exit --require test/env.js --require test/setup.js --recursive mocha test/unit-global/*",
    "test:unit:lax": "mocha --exit --require test/env.js --require test/setup.js --recursive \"test/unit/{,**/!(permissions)}/*.js\" \"ui/app/**/*.test.js\"",
    "test:unit:strict": "mocha --exit --require test/env.js --require test/setup.js --recursive \"test/unit/**/permissions/*.js\"",
    "test:unit:path": "mocha --exit --require test/env.js --require test/setup.js --recursive",
    "test:integration": "yarn test:integration:build && yarn test:flat",
    "test:integration:build": "yarn build styles",
    "test:e2e:chrome": "SELENIUM_BROWSER=chrome test/e2e/run-all.sh",
    "test:web3:chrome": "SELENIUM_BROWSER=chrome test/e2e/run-web3.sh",
    "test:web3:firefox": "SELENIUM_BROWSER=firefox test/e2e/run-web3.sh",
    "test:e2e:firefox": "SELENIUM_BROWSER=firefox test/e2e/run-all.sh",
    "test:coverage": "nyc --silent --check-coverage yarn test:unit:strict && nyc --silent --no-clean yarn test:unit:lax && nyc report --reporter=text --reporter=html",
    "test:coverage:strict": "nyc --check-coverage yarn test:unit:strict",
    "test:coveralls-upload": "if [ \"$COVERALLS_REPO_TOKEN\" ]; then nyc report --reporter=text-lcov | coveralls; fi",
    "test:flat": "yarn test:flat:build && karma start test/flat.conf.js",
    "test:flat:build": "yarn test:flat:build:ui && yarn test:flat:build:tests && yarn test:flat:build:locales",
    "test:flat:build:tests": "node test/integration/index.js",
    "test:flat:build:states": "node development/genStates.js",
    "test:flat:build:locales": "mkdir -p dist/chrome && cp -R app/_locales dist/chrome/_locales",
    "test:flat:build:ui": "yarn test:flat:build:states && browserify --transform babelify --transform brfs ./development/mock-dev.js -o ./development/bundle.js",
    "ganache:start": "./development/run-ganache",
    "sentry:publish": "node ./development/sentry-publish.js",
    "lint": "eslint . --ext js,json",
    "lint:fix": "eslint . --ext js,json --fix",
    "lint:changed": "{ git ls-files --others --exclude-standard ; git diff-index --name-only --diff-filter=d HEAD ; } | grep --regexp='[.]js$' --regexp='[.]json$' | tr '\\n' '\\0' | xargs -0 eslint",
    "lint:changed:fix": "{ git ls-files --others --exclude-standard ; git diff-index --name-only --diff-filter=d HEAD ; } | grep --regexp='[.]js$' --regexp='[.]json$' | tr '\\n' '\\0' | xargs -0 eslint --fix",
    "lint:shellcheck": "./development/shellcheck.sh",
    "lint:lockfile": "lockfile-lint --path yarn.lock --allowed-hosts npm yarn github.com codeload.github.com --empty-hostname false --allowed-schemes \"https:\" \"git+https:\"",
    "verify-locales": "node ./development/verify-locale-strings.js",
    "verify-locales:fix": "node ./development/verify-locale-strings.js --fix",
    "mozilla-lint": "addons-linter dist/firefox",
    "watch": "mocha --watch --require test/env.js --require test/setup.js --reporter min --recursive \"test/unit/**/*.js\" \"ui/app/**/*.test.js\"",
    "devtools:react": "react-devtools",
    "devtools:redux": "remotedev --hostname=localhost --port=8000",
    "start:dev": "concurrently -k -n build,react,redux yarn:start yarn:devtools:react yarn:devtools:redux",
    "announce": "node development/announcer.js",
    "storybook": "start-storybook -p 6006 -c .storybook --static-dir ./app",
    "storybook:build": "build-storybook -c .storybook -o .out --static-dir ./app",
    "storybook:deploy": "storybook-to-ghpages --existing-output-dir .out --remote storybook --branch master",
    "update-changelog": "./development/auto-changelog.sh",
    "generate:migration": "./development/generate-migration.sh"
  },
  "resolutions": {
    "**/gonzales-pe/minimist": "^1.2.5",
    "**/knex/minimist": "^1.2.5",
    "**/mkdirp/minimist": "^1.2.5",
    "**/optimist/minimist": "^1.2.5",
    "**/socketcluster/minimist": "^1.2.5",
    "3box/ipfs/ipld-zcash/zcash-bitcore-lib/lodash": "^4.17.15"
  },
  "dependencies": {
    "3box": "^1.10.2",
    "@babel/runtime": "^7.5.5",
    "@download/blockies": "^1.0.3",
    "@fortawesome/fontawesome-free": "^5.13.0",
    "@material-ui/core": "1.0.0",
<<<<<<< HEAD
    "@metamask/eth-ledger-bridge-keyring": "^0.2.6",
    "@sentry/browser": "^4.1.1",
=======
    "@metamask/controllers": "^2.0.0",
    "@metamask/eth-ledger-bridge-keyring": "^0.2.6",
    "@metamask/eth-token-tracker": "^2.0.0",
    "@metamask/etherscan-link": "^1.1.0",
    "@metamask/inpage-provider": "^5.0.0",
    "@popperjs/core": "^2.4.0",
    "@reduxjs/toolkit": "^1.3.2",
    "@sentry/browser": "^5.11.1",
    "@sentry/integrations": "^5.11.1",
>>>>>>> df85ab6e
    "@zxing/library": "^0.8.0",
    "abi-decoder": "^1.2.0",
    "abortcontroller-polyfill": "^1.3.0",
    "await-semaphore": "^0.1.1",
    "bignumber.js": "^4.1.0",
    "bip39": "^2.2.0",
    "bn.js": "^4.11.7",
    "c3": "^0.7.10",
    "classnames": "^2.2.6",
    "content-hash": "^2.5.0",
    "copy-to-clipboard": "^3.0.8",
    "currency-formatter": "^1.4.2",
    "d3": "^5.15.0",
    "debounce-stream": "^2.0.0",
    "deep-freeze-strict": "1.1.1",
    "dnode": "^1.2.2",
    "end-of-stream": "^1.4.4",
    "eth-block-tracker": "^4.4.2",
    "eth-contract-metadata": "^1.13.0",
    "eth-ens-namehash": "^2.0.8",
    "eth-json-rpc-errors": "^2.0.2",
    "eth-json-rpc-filters": "^4.1.1",
<<<<<<< HEAD
    "eth-json-rpc-infura": "^4.0.1",
    "eth-json-rpc-middleware": "^4.4.0",
    "eth-keyring-controller": "^5.3.0",
=======
    "eth-json-rpc-infura": "^4.0.2",
    "eth-json-rpc-middleware": "^4.4.1",
    "eth-keyring-controller": "^6.0.0",
>>>>>>> df85ab6e
    "eth-method-registry": "^1.2.0",
    "eth-phishing-detect": "^1.1.4",
    "eth-query": "^2.1.2",
    "eth-sig-util": "^2.3.0",
    "eth-trezor-keyring": "^0.4.0",
    "ethereum-ens-network-map": "^1.0.2",
    "ethereumjs-abi": "^0.6.4",
    "ethereumjs-tx": "1.3.7",
    "ethereumjs-util": "5.1.0",
    "ethereumjs-wallet": "^0.6.0",
    "ethjs": "^0.4.0",
    "ethjs-contract": "^0.2.3",
    "ethjs-ens": "^2.0.0",
    "ethjs-query": "^0.3.4",
    "extension-port-stream": "^1.0.0",
    "extensionizer": "^1.0.1",
    "fast-json-patch": "^2.0.4",
    "fuse.js": "^3.2.0",
<<<<<<< HEAD
    "gaba": "^1.9.3",
    "human-standard-token-abi": "^2.0.0",
    "jazzicon": "^1.2.0",
    "json-rpc-engine": "^5.1.6",
=======
    "human-standard-token-abi": "^2.0.0",
    "jazzicon": "^2.0.0",
    "json-rpc-engine": "^5.1.8",
>>>>>>> df85ab6e
    "json-rpc-middleware-stream": "^2.1.1",
    "jsonschema": "^1.2.4",
    "lodash": "^4.17.15",
    "loglevel": "^1.4.1",
    "luxon": "^1.23.0",
    "metamask-logo": "^2.1.4",
    "multihashes": "^0.4.12",
    "nanoid": "^2.1.6",
    "nonce-tracker": "^1.0.0",
    "obj-multiplex": "^1.0.0",
    "obs-store": "^4.0.3",
    "pify": "^5.0.0",
    "post-message-stream": "^3.0.0",
    "promise-to-callback": "^1.0.0",
    "prop-types": "^15.6.1",
    "pubnub": "4.27.3",
    "pump": "^3.0.0",
    "punycode": "^2.1.1",
    "qrcode-generator": "1.4.1",
    "ramda": "^0.24.1",
    "react": "^16.12.0",
    "react-dnd": "^3.0.2",
    "react-dnd-html5-backend": "^7.4.4",
    "react-dom": "^16.12.0",
    "react-idle-timer": "^4.2.5",
    "react-inspector": "^2.3.0",
    "react-popper": "^2.2.3",
    "react-redux": "^7.2.0",
    "react-router-dom": "^5.1.2",
    "react-select": "^1.0.0",
    "react-simple-file-input": "^2.0.0",
    "react-tippy": "^1.2.2",
    "react-toggle-button": "^2.2.0",
    "react-transition-group": "^1.2.1",
    "react-trigger-change": "^1.0.2",
    "readable-stream": "^2.3.3",
    "redux": "^4.0.5",
    "redux-thunk": "^2.3.0",
    "reselect": "^3.0.1",
    "rpc-cap": "^2.1.0",
    "safe-event-emitter": "^1.0.1",
    "safe-json-stringify": "^1.2.0",
    "single-call-balance-checker-abi": "^1.0.0",
    "swappable-obj-proxy": "^1.1.0",
    "textarea-caret": "^3.0.1",
    "valid-url": "^1.0.9",
    "web3": "^0.20.7",
    "web3-stream-provider": "^4.0.0"
  },
  "devDependencies": {
    "@babel/core": "^7.5.5",
    "@babel/plugin-proposal-class-properties": "^7.5.5",
    "@babel/plugin-proposal-object-rest-spread": "^7.5.5",
    "@babel/plugin-proposal-optional-chaining": "^7.8.3",
    "@babel/plugin-transform-runtime": "^7.5.5",
    "@babel/preset-env": "^7.5.5",
    "@babel/preset-react": "^7.0.0",
    "@babel/register": "^7.5.5",
    "@metamask/eslint-config": "^1.1.0",
    "@metamask/forwarder": "^1.1.0",
    "@metamask/test-dapp": "^1.0.1",
    "@sentry/cli": "^1.49.0",
    "@storybook/addon-actions": "^5.3.14",
    "@storybook/addon-backgrounds": "^5.3.14",
    "@storybook/addon-knobs": "^5.3.14",
    "@storybook/core": "^5.3.14",
    "@storybook/react": "^5.3.14",
    "@storybook/storybook-deployer": "^2.8.6",
    "@testing-library/react-hooks": "^3.2.1",
    "addons-linter": "1.14.0",
    "babel-eslint": "^10.0.2",
    "babel-loader": "^8.0.6",
    "babelify": "^10.0.0",
    "brfs": "^1.6.1",
    "browserify": "^16.2.3",
    "browserify-derequire": "^1.0.1",
    "browserify-transform-tools": "^1.7.0",
    "chai": "^4.1.0",
    "chalk": "^3.0.0",
    "chromedriver": "^79.0.0",
    "concurrently": "^5.2.0",
    "copy-webpack-plugin": "^5.1.1",
    "coveralls": "^3.0.0",
    "css-loader": "^2.1.1",
    "del": "^3.0.0",
    "deps-dump": "^1.1.0",
    "envify": "^4.1.0",
    "enzyme": "^3.10.0",
    "enzyme-adapter-react-16": "^1.15.1",
    "eslint": "^6.0.1",
    "eslint-plugin-babel": "^5.3.0",
    "eslint-plugin-import": "^2.19.1",
    "eslint-plugin-json": "^1.2.0",
    "eslint-plugin-mocha": "^6.2.2",
    "eslint-plugin-react": "^7.18.3",
    "fancy-log": "^1.3.3",
    "fast-glob": "^3.2.2",
    "file-loader": "^1.1.11",
    "fs-extra": "^8.1.0",
    "ganache-cli": "^6.9.1",
    "ganache-core": "^2.10.2",
    "geckodriver": "^1.19.1",
    "get-port": "^5.1.0",
    "gulp": "^4.0.2",
    "gulp-autoprefixer": "^5.0.0",
    "gulp-babel": "^8.0.0",
    "gulp-debug": "^3.2.0",
    "gulp-imagemin": "^6.1.0",
    "gulp-livereload": "4.0.0",
    "gulp-multi-process": "^1.3.1",
    "gulp-rename": "^1.4.0",
    "gulp-replace": "^1.0.0",
    "gulp-rtlcss": "^1.4.0",
    "gulp-sass": "^4.0.0",
    "gulp-sourcemaps": "^2.6.0",
    "gulp-stylelint": "^7.0.0",
    "gulp-terser-js": "^5.0.0",
    "gulp-watch": "^5.0.1",
    "gulp-zip": "^4.0.0",
    "jsdom": "^11.2.0",
    "karma": "^4.1.0",
    "karma-chrome-launcher": "^2.2.0",
    "karma-cli": "^1.0.1",
    "karma-firefox-launcher": "^1.0.1",
    "karma-qunit": "^1.2.1",
    "koa": "^2.7.0",
    "lockfile-lint": "^4.0.0",
    "mocha": "^7.2.0",
    "nock": "^9.0.14",
    "node-fetch": "^2.6.0",
    "node-sass": "^4.12.0",
    "nyc": "^15.0.0",
    "polyfill-crypto.getrandomvalues": "^1.0.0",
    "proxyquire": "^2.1.3",
    "qs": "^6.2.0",
    "qunitjs": "^2.4.1",
    "randomcolor": "^0.5.4",
    "rc": "^1.2.8",
    "react-devtools": "^4.4.0",
    "react-test-renderer": "^16.12.0",
    "read-installed": "^4.0.3",
    "redux-mock-store": "^1.5.4",
    "regenerator-runtime": "^0.13.3",
    "remote-redux-devtools": "^0.5.16",
    "remotedev-server": "^0.3.1",
    "resolve-url-loader": "^2.3.0",
    "sass-loader": "^7.0.1",
    "selenium-webdriver": "^4.0.0-alpha.5",
    "serve-handler": "^6.1.2",
    "sesify": "^4.2.1",
    "sesify-viz": "^3.0.5",
    "sinon": "^9.0.0",
    "source-map": "^0.7.2",
    "source-map-explorer": "^2.0.1",
    "string.prototype.matchall": "^4.0.2",
    "style-loader": "^0.21.0",
    "stylelint": "^9.10.1",
    "stylelint-config-standard": "^18.2.0",
    "testem": "^2.16.0",
    "through2": "^2.0.3",
    "ttest": "^2.1.1",
    "vinyl-buffer": "^1.0.1",
    "vinyl-source-stream": "^2.0.0",
    "watchify": "^3.11.1",
    "webpack": "^4.41.6"
  },
  "engines": {
    "node": "^10.16.0",
    "yarn": "^1.16.0"
  }
}<|MERGE_RESOLUTION|>--- conflicted
+++ resolved
@@ -73,10 +73,6 @@
     "@download/blockies": "^1.0.3",
     "@fortawesome/fontawesome-free": "^5.13.0",
     "@material-ui/core": "1.0.0",
-<<<<<<< HEAD
-    "@metamask/eth-ledger-bridge-keyring": "^0.2.6",
-    "@sentry/browser": "^4.1.1",
-=======
     "@metamask/controllers": "^2.0.0",
     "@metamask/eth-ledger-bridge-keyring": "^0.2.6",
     "@metamask/eth-token-tracker": "^2.0.0",
@@ -86,7 +82,6 @@
     "@reduxjs/toolkit": "^1.3.2",
     "@sentry/browser": "^5.11.1",
     "@sentry/integrations": "^5.11.1",
->>>>>>> df85ab6e
     "@zxing/library": "^0.8.0",
     "abi-decoder": "^1.2.0",
     "abortcontroller-polyfill": "^1.3.0",
@@ -109,15 +104,9 @@
     "eth-ens-namehash": "^2.0.8",
     "eth-json-rpc-errors": "^2.0.2",
     "eth-json-rpc-filters": "^4.1.1",
-<<<<<<< HEAD
-    "eth-json-rpc-infura": "^4.0.1",
-    "eth-json-rpc-middleware": "^4.4.0",
-    "eth-keyring-controller": "^5.3.0",
-=======
     "eth-json-rpc-infura": "^4.0.2",
     "eth-json-rpc-middleware": "^4.4.1",
     "eth-keyring-controller": "^6.0.0",
->>>>>>> df85ab6e
     "eth-method-registry": "^1.2.0",
     "eth-phishing-detect": "^1.1.4",
     "eth-query": "^2.1.2",
@@ -136,16 +125,9 @@
     "extensionizer": "^1.0.1",
     "fast-json-patch": "^2.0.4",
     "fuse.js": "^3.2.0",
-<<<<<<< HEAD
-    "gaba": "^1.9.3",
-    "human-standard-token-abi": "^2.0.0",
-    "jazzicon": "^1.2.0",
-    "json-rpc-engine": "^5.1.6",
-=======
     "human-standard-token-abi": "^2.0.0",
     "jazzicon": "^2.0.0",
     "json-rpc-engine": "^5.1.8",
->>>>>>> df85ab6e
     "json-rpc-middleware-stream": "^2.1.1",
     "jsonschema": "^1.2.4",
     "lodash": "^4.17.15",
