const browserify = require('browserify')
const pify = require('pify')
const clone = require('clone')
const through2 = require('through2').obj
const mergeDeep = require('merge-deep')
const tmp = require('tmp')

const sesifyPlugin = require('../src/index')


module.exports = {
  createBundleFromEntry,
  createBundleFromRequiresArray,
  createBundleFromRequiresArrayPath,
  generateConfigFromFiles,
  filesToConfigSource,
  fnToCodeBlock,
  testEntryAttackerVictim,
  runSimpleOneTwo,
<<<<<<< HEAD
  runAutoConfig
=======
  runSimpleOneTwoSamePackage
>>>>>>> d10a29b6
}

async function createBundleFromEntry (path, pluginOpts) {
  const bundler = browserify([], sesifyPlugin.args)
  bundler.add(path)
  bundler.plugin(sesifyPlugin, pluginOpts)
  return bundleAsync(bundler)
}

async function createBundleFromRequiresArrayPath (path, pluginOpts) {
  const depsArray = require(path)
  return createBundleFromRequiresArray(depsArray, pluginOpts)
}

async function createBundleFromRequiresArray (files, pluginOpts) {
  const bundler = createBrowserifyFromRequiresArray({ files, pluginOpts })
  return bundleAsync(bundler)
}

function createBrowserifyFromRequiresArray ({ files, pluginOpts }) {
  // empty bundle but inject modules at bundle time
  const bifyOpts = Object.assign({}, sesifyPlugin.args)
  const bundler = browserify([], bifyOpts)
  bundler.plugin(sesifyPlugin, pluginOpts)

  // override browserify's module resolution
  const mdeps = bundler.pipeline.get('deps').get(0)
  mdeps.resolve = (id, parent, cb) => {
    const parentModule = files.find(f => f.id === parent.id)
    const moduleId = parentModule ? parentModule.deps[id] : id
    const moduleData = files.find(f => f.id === moduleId)
    if (!moduleData) {
      throw new Error(`could not find "${moduleId}" in files:\n${files.map(f => f.id).join('\n')}`)
    }
    const file = moduleData.file
    const pkg = null
    const fakePath = moduleData.file
    cb(null, file, pkg, fakePath)
  }

  // inject files into browserify pipeline
  const fileInjectionStream = through2(null, null, function (cb) {
    clone(files).reverse().forEach(file => {
      // must explicitly specify entry field
      file.entry = file.entry || false
      this.push(file)
    })
    cb()
  })
  bundler.pipeline.splice('record', 0, fileInjectionStream)

  return bundler
}

async function generateConfigFromFiles ({ files }) {
  const configSource = await filesToConfigSource({ files })
  const config = JSON.parse(configSource)
  return config
}

async function filesToConfigSource ({ files }) {
  let pluginOpts
  const promise = new Promise((resolve) => {
    pluginOpts = { autoConfig: resolve }
  })

  const bundler = createBrowserifyFromRequiresArray({ files, pluginOpts })
  await bundleAsync(bundler)
  const configSource = await promise
  return configSource
}

async function bundleAsync (bundler) {
  const src = await pify(cb => bundler.bundle(cb))()
  return src.toString()
}

function fnToCodeBlock (fn) {
  return fn.toString().split('\n').slice(1,-1).join('\n')
}


async function testEntryAttackerVictim (t, { defineAttacker, defineVictim }) {

  function defineEntry () {
    require('attacker')
    const result = require('victim').action()
    global.testResult = result
  }

  const depsArray = [
    {
      'id': '/entry.js',
      'file': '/entry.js',
      'source': `(${defineEntry})()`,
      'deps': {
        'attacker': '/node_modules/attacker/index.js',
        'victim': '/node_modules/victim/index.js'
      },
      'entry': true
    },
    {
      'id': '/node_modules/attacker/index.js',
      'file': '/node_modules/attacker/index.js',
      'source': `(${defineAttacker})()`,
      'deps': {
        'victim': '/node_modules/victim/index.js'
      }
    },
    {
      'id': '/node_modules/victim/index.js',
      'file': '/node_modules/victim/index.js',
      'source': `(${defineVictim})()`,
      'deps': {}
    }
  ]

  const config = {
    "resources": {
      "<root>": {
        "packages": {
          "attacker": true,
          "victim": true,
        }
      },
      "attacker": {
        "packages": {
          "victim": true,
        }
      },
    }
  }
  const result = await createBundleFromRequiresArray(depsArray, { config })
  eval(result)
  t.equal(global.testResult, false)
}

async function runSimpleOneTwo ({ defineOne, defineTwo, config = {} }) {

  function defineEntry () {
    global.testResult = require('one')
  }

  const depsArray = [
    {
      'id': '/entry.js',
      'file': '/entry.js',
      'source': `(${defineEntry})()`,
      'deps': {
        'one': '/node_modules/one/index.js',
        'two': '/node_modules/two/index.js'
      },
      'entry': true
    },
    {
      'id': '/node_modules/one/index.js',
      'file': '/node_modules/one/index.js',
      'source': `(${defineOne})()`,
      'deps': {
        'two': '/node_modules/two/index.js'
      }
    },
    {
      'id': '/node_modules/two/index.js',
      'file': '/node_modules/two/index.js',
      'source': `(${defineTwo})()`,
      'deps': {}
    }
  ]

  const _config = mergeDeep({
    "resources": {
      "<root>": {
        "packages": {
          "one": true,
        }
      },
      "one": {
        "packages": {
          "two": true,
        }
      },
    }
  }, config)

  const result = await createBundleFromRequiresArray(depsArray, { lavamoatConfig: _config })
  delete global.testResult
  eval(result)

  return global.testResult
}

<<<<<<< HEAD
async function runAutoConfig(t) {

  const config = {
=======
async function runSimpleOneTwoSamePackage ({ defineOne, defineTwo, config = {} }) {

  function defineEntry () {
    global.testResult = require('one')
  }

  const depsArray = [
    {
      'id': '/entry.js',
      'file': '/entry.js',
      'source': `(${defineEntry})()`,
      'deps': {
        'one': '/node_modules/one/index.js',
        'two': '/node_modules/one/main.js'
      },
      'entry': true
    },
    {
      'id': '/node_modules/one/index.js',
      'file': '/node_modules/one/index.js',
      'source': `(${defineOne})()`,
      'deps': {
        'two': '/node_modules/one/main.js'
      }
    },
    {
      'id': '/node_modules/one/main.js',
      'file': '/node_modules/one/main.js',
      'source': `(${defineTwo})()`,
      'deps': {}
    }
  ]

  const _config = mergeDeep({
>>>>>>> d10a29b6
    "resources": {
      "<root>": {
        "packages": {
          "one": true,
        }
      },
      "one": {
        "packages": {
          "two": true,
        }
      },
    }
<<<<<<< HEAD
  }

  const tmpObj = tmp.fileSync();

  const result = await createBundleFromRequiresArray([], {
    lavamoatConfig: config,
    writeAutoConfig: true,
    config: tmpObj.name,
  })

  eval(result)
  t.ok(result, true)
=======
  }, config)

  const result = await createBundleFromRequiresArray(depsArray, { lavamoatConfig: _config })
  delete global.testResult
  eval(result)

  return global.testResult
>>>>>>> d10a29b6
}<|MERGE_RESOLUTION|>--- conflicted
+++ resolved
@@ -17,11 +17,8 @@
   fnToCodeBlock,
   testEntryAttackerVictim,
   runSimpleOneTwo,
-<<<<<<< HEAD
-  runAutoConfig
-=======
-  runSimpleOneTwoSamePackage
->>>>>>> d10a29b6
+  runSimpleOneTwoSamePackage,
+  runAutoConfig,
 }
 
 async function createBundleFromEntry (path, pluginOpts) {
@@ -214,14 +211,9 @@
   return global.testResult
 }
 
-<<<<<<< HEAD
-async function runAutoConfig(t) {
-
-  const config = {
-=======
-async function runSimpleOneTwoSamePackage ({ defineOne, defineTwo, config = {} }) {
-
-  function defineEntry () {
+async function runSimpleOneTwoSamePackage({ defineOne, defineTwo, config = {} }) {
+
+  function defineEntry() {
     global.testResult = require('one')
   }
 
@@ -253,7 +245,6 @@
   ]
 
   const _config = mergeDeep({
->>>>>>> d10a29b6
     "resources": {
       "<root>": {
         "packages": {
@@ -266,7 +257,31 @@
         }
       },
     }
-<<<<<<< HEAD
+  }, config)
+
+  const result = await createBundleFromRequiresArray(depsArray, { lavamoatConfig: _config })
+  delete global.testResult
+  eval(result)
+
+  return global.testResult
+}
+
+
+async function runAutoConfig(t) {
+
+  const config = {
+    "resources": {
+      "<root>": {
+        "packages": {
+          "one": true,
+        }
+      },
+      "one": {
+        "packages": {
+          "two": true,
+        }
+      },
+    }
   }
 
   const tmpObj = tmp.fileSync();
@@ -279,13 +294,4 @@
 
   eval(result)
   t.ok(result, true)
-=======
-  }, config)
-
-  const result = await createBundleFromRequiresArray(depsArray, { lavamoatConfig: _config })
-  delete global.testResult
-  eval(result)
-
-  return global.testResult
->>>>>>> d10a29b6
 }